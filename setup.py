#!/usr/bin/env python
from setuptools import setup, find_packages

install_requires = """
    astropy
    colorlog
    Jinja2
    numpy
    psycopg2
    python-casacore
    python-dateutil
    pytz
    scipy
<<<<<<< HEAD
    sqlalchemy==1.4
=======
    sqlalchemy<2
>>>>>>> 2b4ecab0
    alembic
    monotonic
    psutil
    pytest
    dask
    dask[array]
    """.split()

tkp_scripts = [
    "tkp/bin/pyse.py",
    "tkp/bin/trap-manage.py",
    "tkp/bin/tkp-inject.py",
    ]

package_data = {'tkp': [
    'config/*/*',
    'db/sql/statements/batch',
    'db/sql/statements/*/*.sql'
]}

package_list = find_packages(where='.', exclude=['tests'])

setup(
    name="tkp",
    version="4.0",
    packages=package_list,
    scripts=tkp_scripts,
    package_data=package_data,
    description="LOFAR Transients Key Project (TKP)",
    author="TKP Discovery WG",
    author_email="discovery@transientskp.org",
    url="http://docs.transientskp.org/",
    install_requires=install_requires
)<|MERGE_RESOLUTION|>--- conflicted
+++ resolved
@@ -11,11 +11,7 @@
     python-dateutil
     pytz
     scipy
-<<<<<<< HEAD
-    sqlalchemy==1.4
-=======
     sqlalchemy<2
->>>>>>> 2b4ecab0
     alembic
     monotonic
     psutil
