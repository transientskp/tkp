import unittest
import logging
#try:
#    unittest.TestCase.assertIsInstance
#except AttributeError:
#    import unittest2 as unittest
    
import tkp.database as tkpdb
<<<<<<< HEAD
from .. import db_subs
from ..decorators import requires_database
=======
import tkp.database.utils as db_utils
import tkp.tests.db_subs as db_subs
from tkp.tests.decorators import requires_database
>>>>>>> a751298a

class TestSourceAssociation(unittest.TestCase):
    @requires_database()
    def setUp(self):
    
        self.database = tkpdb.DataBase()
<<<<<<< HEAD
        self.dataset = tkpdb.DataSet(data={'description':"Source assoc. test"},
=======
#        db_subs.delete_test_database(self.database)
        
        self.dataset = tkpdb.DataSet(data={'dsinname':"Src. assoc:"+self._testMethodName},
>>>>>>> a751298a
                                                    database = self.database)
        
        self.im_params = db_subs.example_dbimage_datasets(n_images=8)
        self.db_imgs=[]
<<<<<<< HEAD

    def tearDown(self):
        """remove all stuff after the test has been run"""
        self.database.connection.rollback()
        self.database.execute("delete from assocxtrsource")
        self.database.execute("delete from runningcatalog_flux")
        self.database.execute("delete from runningcatalog")

=======
        
    def tearDown(self):
        self.database.close()
>>>>>>> a751298a
    
    def test_null_case_sequential(self):
        for im in self.im_params:
            self.db_imgs.append( tkpdb.dataset.Image( data=im, dataset=self.dataset) )
            self.db_imgs[-1].associate_extracted_sources()
            running_cat = tkpdb.utils.columns_from_table(self.database.connection,
                                           table="runningcatalog",
                                           keywords="*",
                                           where={"dataset":self.dataset.id})
            self.assertEqual(len(running_cat), 0)
            
#    def test_null_case_post_insert(self):
#        for im in self.im_params:
#            self.db_imgs.append( tkpdb.dataset.Image( data=im, dataset=self.dataset) )            
#        pass
#    
    def test_only_first_epoch_source(self):
        first_epoch = True
        extracted_source_ids=[]
        for im in self.im_params:
            self.db_imgs.append( tkpdb.dataset.Image( data=im, dataset=self.dataset) )
            last_img =self.db_imgs[-1] 
            
            if first_epoch:
                last_img.insert_extracted_sources([db_subs.example_extractedsource_tuple()])
                
            last_img.associate_extracted_sources()
            
            running_cat = tkpdb.utils.columns_from_table(self.database.connection,
                                           table="runningcatalog",
                                           keywords=['datapoints'],
                                           where={"dataset":self.dataset.id})
            self.assertEqual(len(running_cat), 1)
            self.assertEqual(running_cat[0]['datapoints'], 1)
            
            last_img.update()
            last_img.update_sources()
            img_xtrsrc_ids = [src.id for src in last_img.sources]
#            print "ImageID:", last_img.id
#            print "Imgs sources:", img_xtrsrc_ids
            if first_epoch:
                self.assertEqual(len(img_xtrsrc_ids),1)
                extracted_source_ids.extend(img_xtrsrc_ids)
                assocxtrsrcs_rows = tkpdb.utils.columns_from_table(self.database.connection,
                                           table="assocxtrsource",
                                           keywords=['runcat', 'xtrsrc' ],
                                           where={"xtrsrc":img_xtrsrc_ids[0]})
                self.assertEqual(len(assocxtrsrcs_rows),1)
                self.assertEqual(assocxtrsrcs_rows[0]['xtrsrc'], img_xtrsrc_ids[0])
            else:
                self.assertEqual(len(img_xtrsrc_ids),0)
            
            first_epoch=False
            
        
        #Assocxtrsources still ok after multiple images?
        self.assertEqual(len(extracted_source_ids),1)
        assocxtrsrcs_rows = tkpdb.utils.columns_from_table(self.database.connection,
                                           table="assocxtrsource",
                                           keywords=['runcat', 'xtrsrc' ],
                                           where={"xtrsrc":extracted_source_ids[0]})
        self.assertEqual(len(assocxtrsrcs_rows),1)
        self.assertEqual(assocxtrsrcs_rows[0]['runcat'], extracted_source_ids[0])
            
#            print "First epoch DSID",self.dataset.id
#            print "Runcat:", running_cat

    def test_single_fixed_source(self):
        imgs_loaded = 0
        ds_source_ids=[]
        for im in self.im_params:
            self.db_imgs.append( tkpdb.dataset.Image( data=im, dataset=self.dataset) )
            last_img =self.db_imgs[-1]
            last_img.insert_extracted_sources([db_subs.example_extractedsource_tuple()])
            last_img.associate_extracted_sources()
            imgs_loaded+=1
            running_cat = tkpdb.utils.columns_from_table(self.database.connection,
                                           table="runningcatalog",
                                           keywords=['datapoints'],
                                           where={"dataset":self.dataset.id})
            self.assertEqual(len(running_cat), 1)
            self.assertEqual(running_cat[0]['datapoints'], imgs_loaded)               
            last_img.update()
            last_img.update_sources()
            img_xtrsrc_ids = [src.id for src in last_img.sources]
            self.assertEqual(len(img_xtrsrc_ids), 1)
            ds_source_ids.extend(img_xtrsrc_ids)
            assocxtrsrcs_rows = tkpdb.utils.columns_from_table(self.database.connection,
                                       table="assocxtrsource",
                                       keywords=['runcat', 'xtrsrc' ],
                                       where={"xtrsrc":img_xtrsrc_ids[0]})
#            print "ImageID:", last_img.id
#            print "Imgs sources:", img_xtrsrc_ids
#            print "Assoc entries:", assocxtrsrcs_rows 
#            print "First extracted source id:", ds_source_ids[0]
#            if len(assocxtrsrcs_rows):
#                print "Associated source:", assocxtrsrcs_rows[0]['xtrsrc_id']
            
            self.assertEqual(len(assocxtrsrcs_rows),1,
                             msg="No entries in assocxtrsrcs for image number "+str(imgs_loaded))
            self.assertEqual(assocxtrsrcs_rows[0]['xtrsrc_id'], ds_source_ids[0],
                             msg="Assocxtrsrcs table incorrectly assocating for image number "
                             +str(imgs_loaded))

        
    
class TestTransientCandidateMonitoring(unittest.TestCase):
    @requires_database()
    def setUp(self):
        import datetime
        self.database = tkpdb.DataBase()
<<<<<<< HEAD
        self.dataset = tkpdb.DataSet(data={'description':"Test Dataset"},
                                                    database = self.database)
=======
        self.dataset = tkpdb.DataSet(data={'dsinname':"Mon:"+self._testMethodName},
                                    database = self.database)
>>>>>>> a751298a

        self.n_images = 8                
        self.im_params = db_subs.example_dbimage_datasets(self.n_images)
        self.db_imgs=[]
        
        FixedSource = db_subs.example_extractedsource_tuple()            
        SlowTransient1 = FixedSource._replace(ra=123.888,
                                      peak = 5e-3, 
                                      flux = 5e-3,
                                      sigma = 4,
                                      )
        SlowTransient2 = SlowTransient1._replace(sigma = 3)    
        BrightFastTransient = FixedSource._replace(dec=15.666,
                                        peak = 30e-3,
                                        flux = 30e-3, 
                                        sigma = 15,
                                      )
        
        WeakFastTransient = FixedSource._replace(dec=15.777,
                                        peak = 10e-3,
                                        flux = 10e-3, 
                                        sigma = 5,
                                      )
        
            
        source_lists=[]
        for i in xrange(self.n_images):
            source_lists.append([FixedSource])
        
        source_lists[3].append(BrightFastTransient)
        
        source_lists[4].append(WeakFastTransient)        
        source_lists[5].append(SlowTransient1)
        source_lists[6].append(SlowTransient2)
                
        for i in xrange(self.n_images):
            self.db_imgs.append(
                        tkpdb.dataset.Image(data=self.im_params[i], 
                                            dataset=self.dataset)
                                )
            self.db_imgs[i].insert_extracted_sources(source_lists[i])
            self.db_imgs[i].associate_extracted_sources(deRuiter_r=3.7)
        
            
    def tearDown(self):
        self.database.close()

    def test_winkers(self):
        """test_winkers
        --- Tests the SQL call which finds sources not present in all epochs
        """
        
        winkers = db_utils.select_winking_sources(
                   self.database.connection,
                   self.dataset.id)
        self.assertEqual(len(winkers),3)
        self.assertEqual(winkers[0]['datapoints'],1)
        self.assertEqual(winkers[1]['datapoints'],1)
        self.assertEqual(winkers[2]['datapoints'],2)
        
    def test_candidate_thresholding(self):
        #Grab the source ids
        winkers = db_utils.select_winking_sources(
                   self.database.connection,
                   self.dataset.id)
        
        all_results = db_utils.select_transient_candidates_above_thresh(
                    self.database.connection, 
                    [c['xtrsrc_id'] for c in winkers],
                    0,
                    0)
        self.assertEqual(len(winkers), len(all_results))
        
        bright_results = db_utils.select_transient_candidates_above_thresh(
                    self.database.connection, 
                    [c['xtrsrc_id'] for c in winkers],
                    10,
                    10)
        self.assertEqual(len(bright_results), 1)
        self.assertEqual(bright_results[0]['max_det_sigma'], 15)
        
        #Should return bright single epoch, and fainter two epoch sources
        solid_results = db_utils.select_transient_candidates_above_thresh(
                    self.database.connection, 
                    [c['xtrsrc_id'] for c in winkers],
                    3.5,
                    6.5)
        self.assertEqual(len(solid_results), 2)
        self.assertAlmostEqual(solid_results[1]['max_det_sigma'], 4)
        self.assertAlmostEqual(solid_results[1]['sum_det_sigma'], 7)
        
        
    def test_full_transient_candidate_routine(self):
        all_results = self.dataset.find_transient_candidates(0,0)
        self.assertEqual(len(all_results),3)
#        self.assertEqual(results[0]['datapoints'],1)
#        self.assertEqual(results[1]['datapoints'],1)
        self.assertEqual(all_results[2]['datapoints'],2)
        self.assertAlmostEqual(all_results[2]['sum_det_sigma'], 7)
    
    
    def test_monitoringlist_insertion(self):
        pass
    


#class TestLightCurve(unittest.TestCase):
#    """This test serves more as an example than as a proper unit
#    test
#    
#    TO DO: tidy this up a bit.
#    """        
#    def setUp(self):
#        import tkp.database
#        self.database = tkp.database.DataBase()
#
#    def tearDown(self):
#        self.database.close()
#    @requires_database()
#    def test_lightcurve(self):
#        """This test serves more as an example than as a proper unit
#        test"""
#        from tkp.database.dataset import DataSet
#        from tkp.database.dataset import Image
#        from tkp.database.dataset import ExtractedSource
#        import tkp.database.database
#        import monetdb
#        import datetime
#        from operator import attrgetter, itemgetter
#        dataset = DataSet(data={'description': 'dataset with images'},
#                          database=self.database)
#        # create 4 images, separated by one day each
#        images = [
#            Image(
#                dataset=dataset,
#                data={'taustart_ts': datetime.datetime(2010, 3, 3),
#                      'tau_time': 3600,
#                      'url': '/',
#                      'freq_eff': 80e6,
#                      'freq_bw': 1e6}),
#            Image(
#                dataset=dataset,
#                data={'taustart_ts': datetime.datetime(2010, 3, 4),
#                      'tau_time': 3600,
#                      'url': '/',
#                      'freq_eff': 80e6,
#                      'freq_bw': 1e6}),
#            Image(
#                dataset=dataset,
#                data={'taustart_ts': datetime.datetime(2010, 3, 5),
#                      'tau_time': 3600,
#                      'url': '/',
#                      'freq_eff': 80e6,
#                      'freq_bw': 1e6}),
#            Image(
#                dataset=dataset,
#                data={'taustart_ts': datetime.datetime(2010, 3, 6),
#                      'tau_time': 3600,
#                      'url': '/',
#                      'freq_eff': 80e6,
#                      'freq_bw': 1e6}),
#            ]
#        # 3 sources per image, with different coordinates & flux
#        data_list = [dict(ra=111.111*i, decl=11.11*i,
#                          ra_err=0.01, decl_err=0.01,
#                          i_peak=10*i, i_peak_err=0.1,
##                          x=0.11, y=0.22, z=0.33, det_sigma=11.1,
##                          zone=i
#                          )
#                     for i in range(1, 4)]
#        # Insert the 3 sources in each image, while further varying the flux
#        for i, image in enumerate(images):
#            # Create the "source finding results"
#            sources = [
#                (data['ra'], data['decl'], 
#                 data['ra_err'], data['decl_err'],
#                 data['i_peak']*(1+i), data['i_peak_err'],
#                 data['i_peak']*(1+i), data['i_peak_err'], 
#                 10.,#Significance level
#                 1, 1, 0) #Beam params (width arcsec major, width arcsec minor, parallactic angle) 
#                for data in data_list]
#            # Insert the sources
#            image.insert_extracted_sources(sources)
#            # Run the association for each list of source for an image
#            image.associate_extracted_sources()
#
#        # updates the dataset and its set of images
#        dataset.update()
#        dataset.update_images()
#        # update the images and their sets of sources
#        for image in dataset.images: 
#            image.update()
#            image.update_sources()
#        # Now pick any image, select the first source (smallest RA)
#        # and extract its light curve
#        sources = dataset.images.pop().sources
#        sources = sorted(sources, key=attrgetter('ra'))
#        lightcurve = sources[0].lightcurve()
#        self.assertEqual(lightcurve[0][0], datetime.datetime(2010, 3, 3, 0, 0))
#        self.assertEqual(lightcurve[1][0], datetime.datetime(2010, 3, 4, 0, 0))
#        self.assertEqual(lightcurve[2][0], datetime.datetime(2010, 3, 5, 0, 0))
#        self.assertEqual(lightcurve[3][0], datetime.datetime(2010, 3, 6, 0, 0))
#        self.assertAlmostEqual(lightcurve[0][2], 10.)
#        self.assertAlmostEqual(lightcurve[1][2], 20.)
#        self.assertAlmostEqual(lightcurve[2][2], 30.)
#        self.assertAlmostEqual(lightcurve[3][2], 40.)
#
#        # Since the light curves are very similar, only eta_nu is different
#        results = dataset.detect_variables()
#        results = sorted(results, key=itemgetter('eta_nu'))
#        for result, eta_nu in zip(results, (16666.66666667, 66666.666666667,
#                                            150000.0)):
#            self.assertEqual(result['npoints'], 4)
#            self.assertAlmostEqual(result['eta_nu'], eta_nu)
#            self.assertAlmostEqual(result['v_nu'], 0.516397779494)
            

    <|MERGE_RESOLUTION|>--- conflicted
+++ resolved
@@ -1,37 +1,23 @@
 import unittest
 import logging
-#try:
-#    unittest.TestCase.assertIsInstance
-#except AttributeError:
-#    import unittest2 as unittest
     
 import tkp.database as tkpdb
-<<<<<<< HEAD
 from .. import db_subs
 from ..decorators import requires_database
-=======
 import tkp.database.utils as db_utils
 import tkp.tests.db_subs as db_subs
 from tkp.tests.decorators import requires_database
->>>>>>> a751298a
 
 class TestSourceAssociation(unittest.TestCase):
     @requires_database()
     def setUp(self):
     
         self.database = tkpdb.DataBase()
-<<<<<<< HEAD
-        self.dataset = tkpdb.DataSet(data={'description':"Source assoc. test"},
-=======
-#        db_subs.delete_test_database(self.database)
-        
-        self.dataset = tkpdb.DataSet(data={'dsinname':"Src. assoc:"+self._testMethodName},
->>>>>>> a751298a
+        self.dataset = tkpdb.DataSet(data={'description':"Src. assoc:"+self._testMethodName},
                                                     database = self.database)
         
         self.im_params = db_subs.example_dbimage_datasets(n_images=8)
         self.db_imgs=[]
-<<<<<<< HEAD
 
     def tearDown(self):
         """remove all stuff after the test has been run"""
@@ -39,13 +25,9 @@
         self.database.execute("delete from assocxtrsource")
         self.database.execute("delete from runningcatalog_flux")
         self.database.execute("delete from runningcatalog")
-
-=======
-        
-    def tearDown(self):
         self.database.close()
->>>>>>> a751298a
-    
+
+        
     def test_null_case_sequential(self):
         for im in self.im_params:
             self.db_imgs.append( tkpdb.dataset.Image( data=im, dataset=self.dataset) )
@@ -156,13 +138,8 @@
     def setUp(self):
         import datetime
         self.database = tkpdb.DataBase()
-<<<<<<< HEAD
-        self.dataset = tkpdb.DataSet(data={'description':"Test Dataset"},
-                                                    database = self.database)
-=======
-        self.dataset = tkpdb.DataSet(data={'dsinname':"Mon:"+self._testMethodName},
+        self.dataset = tkpdb.DataSet(data={'description':"Mon:"+self._testMethodName},
                                     database = self.database)
->>>>>>> a751298a
 
         self.n_images = 8                
         self.im_params = db_subs.example_dbimage_datasets(self.n_images)
