import math

import unittest2 as unittest

import tkp.db
import tkp.db.general as dbgen
from tkp.db.orm import DataSet
from tkp.db.associations import associate_extracted_sources
from tkp.db.generic import columns_from_table
from tkp.testutil import db_subs
from tkp.testutil.decorators import requires_database


@requires_database()
class TestOne2One(unittest.TestCase):
    """
    These tests will check the 1-to-1 source associations, i.e. an extractedsource
    has exactly one counterpart in the runningcatalog
    """

    def test_one2one(self):
        dataset = DataSet(data={'description': 'assoc test set: 1-1'})
        n_images = 8
        im_params = db_subs.example_dbimage_datasets(n_images)

        steady_srcs = []
        n_steady_srcs = 3
        for i in range(n_steady_srcs):
            src = db_subs.example_extractedsource_tuple()
            src = src._replace(ra=src.ra + 2 * i)
            steady_srcs.append(src)

        for im in im_params:
            image = tkp.db.Image(dataset=dataset, data=im)
            dbgen.insert_extracted_sources(image.id, steady_srcs, 'blind')
            associate_extracted_sources(image.id, deRuiter_r = 3.717)

        # Check runningcatalog, runningcatalog_flux, assocxtrsource.
        # note that the order of insertions is not garanteed, so we ORDER by
        # wm_RA
        query = """\
        SELECT datapoints
              ,wm_ra
              ,wm_decl
              ,wm_ra_err
              ,wm_decl_err
              ,x
              ,y
              ,z
          FROM runningcatalog
         WHERE dataset = %s
        ORDER BY wm_ra
        """
        cursor = tkp.db.execute(query, (dataset.id,))
        runcat = zip(*cursor.fetchall())
        self.assertNotEqual(len(runcat), 0)
        dp = runcat[0]
        wm_ra = runcat[1]
        wm_decl = runcat[2]
        wm_ra_err = runcat[3]
        wm_decl_err = runcat[4]
        x = runcat[5]
        y = runcat[6]
        z = runcat[7]
        # Check for 1 entry in runcat
        self.assertEqual(len(dp), len(steady_srcs))
        self.assertEqual(dp[0], n_images)
        self.assertAlmostEqual(wm_ra[0], steady_srcs[0].ra)
        self.assertAlmostEqual(wm_decl[0], steady_srcs[0].dec)
        self.assertAlmostEqual(wm_ra_err[0], math.sqrt( 
                           1./ (n_images / ( (steady_srcs[0].ra_fit_err*3600.)**2 + (steady_srcs[0].ra_sys_err)**2)) 
                               ))
        self.assertAlmostEqual(wm_decl_err[0], math.sqrt( 
                           1./ (n_images / ((steady_srcs[0].dec_fit_err*3600.)**2 + (steady_srcs[0].dec_sys_err)**2 )) 
                               )) 

        self.assertAlmostEqual(x[0], 
                    math.cos(math.radians(steady_srcs[0].dec))*
                        math.cos(math.radians(steady_srcs[0].ra)))
        self.assertAlmostEqual(y[0], 
                   math.cos(math.radians(steady_srcs[0].dec))*
                        math.sin(math.radians(steady_srcs[0].ra)))
        self.assertAlmostEqual(z[0], math.sin(math.radians(steady_srcs[0].dec)))

        # Check that xtrsrc ids in assocxtrsource are the ones from extractedsource
        query ="""\
        SELECT a.runcat
              ,a.xtrsrc
          FROM assocxtrsource a
              ,runningcatalog r 
         WHERE a.runcat = r.id 
           AND r.dataset = %s
        ORDER BY a.xtrsrc
        """
        cursor = tkp.db.execute(query, (dataset.id,))
        assoc = zip(*cursor.fetchall())
        self.assertNotEqual(len(assoc), 0)
        aruncat = assoc[0]
        axtrsrc = assoc[1]
        self.assertEqual(len(axtrsrc), n_images * n_steady_srcs)
        
        query = """\
        SELECT x.id 
          FROM extractedsource x
              ,image i 
         WHERE x.image = i.id 
           AND i.dataset = %s
        ORDER BY x.id
        """
        cursor = tkp.db.execute(query, (dataset.id,))
        xtrsrcs = zip(*cursor.fetchall())
        self.assertNotEqual(len(xtrsrcs), 0)
        xtrsrc = xtrsrcs[0]
        self.assertEqual(len(xtrsrc), n_images * n_steady_srcs)
        
        for i in range(len(xtrsrc)):
            self.assertEqual(axtrsrc[i], xtrsrc[i])

        # Check runcat_fluxes
        query = """\
        SELECT rf.band
              ,rf.stokes
              ,rf.f_datapoints
              ,rf.avg_f_peak
              ,rf.avg_f_peak_weight
              ,rf.avg_f_int
              ,rf.avg_f_int_weight
          FROM runningcatalog_flux rf
              ,runningcatalog r 
         WHERE r.id = rf.runcat 
           AND r.dataset = %s
        """
        cursor = tkp.db.execute(query, (dataset.id,))
        fluxes = zip(*cursor.fetchall())
        self.assertNotEqual(len(fluxes), 0)
        f_datapoints = fluxes[2]
        avg_f_peak = fluxes[3]
        avg_f_peak_weight = fluxes[4]
        avg_f_int = fluxes[5]
        avg_f_int_weight = fluxes[6]
        self.assertEqual(len(f_datapoints), n_steady_srcs)
        self.assertEqual(f_datapoints[0], n_images)
        self.assertEqual(avg_f_peak[0], steady_srcs[0].peak)
        self.assertEqual(avg_f_peak_weight[0], 1./steady_srcs[0].peak_err**2)
        self.assertEqual(avg_f_int[0], steady_srcs[0].flux)
        self.assertEqual(avg_f_int_weight[0], 1./steady_srcs[0].flux_err**2)

    def TestMeridianCrossLowHighEdgeCase(self):
        """What happens if a source is right on the meridian?"""

        dataset = DataSet(data={'description':"Assoc 1-to-1:" + self._testMethodName})
        n_images = 3
        im_params = db_subs.example_dbimage_datasets(n_images, centre_ra=0.5,
                                                      centre_decl=10)
        src_list = []
        src0 = db_subs.example_extractedsource_tuple(ra=0.0001, dec=10.5,
                                             ra_fit_err=0.01, dec_fit_err=0.01)
        src_list.append(src0)
        src1 = src0._replace(ra=0.0003) 
        src_list.append(src1) 
        src2 = src0._replace(ra=359.9999) 
        src_list.append(src2) 

        for idx, im in enumerate(im_params):
            im['centre_ra'] = 359.9
            image = tkp.db.Image(dataset=dataset, data=im)
            image.insert_extracted_sources([src_list[idx]])
            associate_extracted_sources(image.id, deRuiter_r=3.717)
        runcat = columns_from_table('runningcatalog', ['datapoints', 'wm_ra'],
                                   where={'dataset':dataset.id})
#        print "***\nRESULTS:", runcat, "\n*****"
        self.assertEqual(len(runcat), 1)
        self.assertEqual(runcat[0]['datapoints'], 3)
        avg_ra = ((src0.ra+180)%360 + (src1.ra+180)%360 + (src2.ra+180)%360)/3 - 180
        self.assertAlmostEqual(runcat[0]['wm_ra'], avg_ra)

    def TestMeridianCrossHighLowEdgeCase(self):
        """What happens if a source is right on the meridian?"""

<<<<<<< HEAD
        dataset = tkpdb.DataSet(data={'description':"Assoc 1-to-1:" +
                                                    self._testMethodName})
=======
        dataset = DataSet(data={'description':"Assoc 1-to-1:" + self._testMethodName})
>>>>>>> 5f4dbf29
        n_images = 3
        im_params = db_subs.example_dbimage_datasets(n_images, centre_ra=0.5,
                                                      centre_decl=10)
        src_list = []
        src0 = db_subs.example_extractedsource_tuple(ra=359.9999, dec=10.5,
                                             ra_fit_err=0.01, dec_fit_err=0.01)
        src_list.append(src0)
        src1 = src0._replace(ra=0.0003) 
        src_list.append(src1) 
        src2 = src0._replace(ra=0.0001) 
        src_list.append(src2) 

        for idx, im in enumerate(im_params):
            im['centre_ra'] = 359.9
<<<<<<< HEAD
            image = tkpdb.Image(dataset=dataset, data=im)
            image.insert_extracted_sources([src_list[idx]])
            associate_extracted_sources(image.id, deRuiter_r=3.717)
        runcat = columns_from_table('runningcatalog', ['datapoints', 'wm_ra'],
=======
            image = tkp.db.Image(dataset=dataset, data=im)
            image.insert_extracted_sources([src_list[idx]])
            associate_extracted_sources(image.id, deRuiter_r=3.717)
        runcat = columns_from_table(
                                   'runningcatalog', ['datapoints', 'wm_ra'],
>>>>>>> 5f4dbf29
                                   where={'dataset':dataset.id})
        print "***\nRESULTS:", runcat, "\n*****"
        self.assertEqual(len(runcat), 1)
        self.assertEqual(runcat[0]['datapoints'], 3)
        avg_ra = ((src0.ra+180)%360 + (src1.ra+180)%360 + (src2.ra+180)%360)/3 - 180
        self.assertAlmostEqual(runcat[0]['wm_ra'], avg_ra)

    def TestMeridianHigherEdgeCase(self):
        """What happens if a source is right on the meridian?"""

<<<<<<< HEAD
        dataset = tkpdb.DataSet(data={'description':"Assoc 1-to-1:" +
                                                    self._testMethodName})
=======
        dataset = DataSet(data={'description':"Assoc 1-to-1:" + self._testMethodName})
>>>>>>> 5f4dbf29
        n_images = 3
        im_params = db_subs.example_dbimage_datasets(n_images, centre_ra=0.5,
                                                      centre_decl=10)
        src_list = []
        src0 = db_subs.example_extractedsource_tuple(ra=359.9983, dec=10.5,
                                             ra_fit_err=0.01, dec_fit_err=0.01)
        src_list.append(src0)
        src1 = src0._replace(ra=359.9986) 
        src_list.append(src1) 
        src2 = src0._replace(ra=359.9989) 
        src_list.append(src2) 

        for idx, im in enumerate(im_params):
            im['centre_ra'] = 359.9
<<<<<<< HEAD
            image = tkpdb.Image(dataset=dataset, data=im)
=======
            image = tkp.db.Image(dataset=dataset, data=im)
>>>>>>> 5f4dbf29
            image.insert_extracted_sources([src_list[idx]])
            associate_extracted_sources(image.id, deRuiter_r=3.717)
        runcat = columns_from_table('runningcatalog', ['datapoints', 'wm_ra'],
                                   where={'dataset':dataset.id})
        print "***\nRESULTS:", runcat, "\n*****"
        self.assertEqual(len(runcat), 1)
        self.assertEqual(runcat[0]['datapoints'], 3)
        avg_ra = (src0.ra + src1.ra +src2.ra)/3 
        self.assertAlmostEqual(runcat[0]['wm_ra'], avg_ra)

    def TestMeridianLowerEdgeCase(self):
        """What happens if a source is right on the meridian?"""

<<<<<<< HEAD
        dataset = tkpdb.DataSet(data={'description':"Assoc 1-to-1:" +
                                                    self._testMethodName})
=======
        dataset = DataSet(data={'description':"Assoc 1-to-1:" + self._testMethodName})
>>>>>>> 5f4dbf29
        n_images = 3
        im_params = db_subs.example_dbimage_datasets(n_images, centre_ra=0.5,
                                                      centre_decl=10)
        src_list = []
        src0 = db_subs.example_extractedsource_tuple(ra=0.0002, dec=10.5,
                                             ra_fit_err=0.01, dec_fit_err=0.01)
        src_list.append(src0)
        src1 = src0._replace(ra=0.0003) 
        src_list.append(src1) 
        src2 = src0._replace(ra=0.0004) 
        src_list.append(src2) 

        for idx, im in enumerate(im_params):
            im['centre_ra'] = 359.9
<<<<<<< HEAD
            image = tkpdb.Image(dataset=dataset, data=im)
=======
            image = tkp.db.Image(dataset=dataset, data=im)
>>>>>>> 5f4dbf29
            image.insert_extracted_sources([src_list[idx]])
            associate_extracted_sources(image.id, deRuiter_r=3.717)
        runcat = columns_from_table('runningcatalog', ['datapoints', 'wm_ra'],
                                   where={'dataset':dataset.id})
        print "***\nRESULTS:", runcat, "\n*****"
        self.assertEqual(len(runcat), 1)
        self.assertEqual(runcat[0]['datapoints'], 3)
        avg_ra = (src0.ra + src1.ra +src2.ra)/3 
        self.assertAlmostEqual(runcat[0]['wm_ra'], avg_ra)

    def TestDeRuiterCalculation(self):
        """Check all the unit conversions are correct"""
        dataset = DataSet(data={'description':"Assoc 1-to-1:" + self._testMethodName})
        n_images = 2
        im_params = db_subs.example_dbimage_datasets(n_images, centre_ra=10,
                                                     centre_decl=0)


        #Note ra / ra_fit_err are in degrees.
        # ra_sys_err is in arcseconds, but we set it = 0 so doesn't matter.
        #ra_fit_err cannot be zero or we get div by zero errors.
        #Also, there is a hard limit on association radii: 
        #currently this defaults to 0.03 degrees== 108 arcseconds 
        src0 = db_subs.example_extractedsource_tuple(ra=10.00, dec=0.0,
                                             ra_fit_err=0.1, dec_fit_err=1.00,
                                             ra_sys_err=0.0, dec_sys_err=0.0)
        src1 = db_subs.example_extractedsource_tuple(ra=10.02, dec=0.0,
                                             ra_fit_err=0.1, dec_fit_err=1.00,
                                             ra_sys_err=0.0, dec_sys_err=0.0)
        src_list = [src0, src1]
        #NB dec_fit_err nonzero, but since delta_dec==0 this simplifies to:
        expected_DR_radius = math.sqrt((src1.ra - src0.ra) ** 2 /
                               (src0.ra_fit_err ** 2 + src1.ra_fit_err ** 2))
#        print "Expected DR", expected_DR_radius

        for idx in [0, 1]:
            image = tkp.db.Image(dataset=dataset,
                                data=im_params[idx])
            image.insert_extracted_sources([src_list[idx]])
            #Peform very loose association since we just want to store DR value.
            associate_extracted_sources(image.id, deRuiter_r=100)
        runcat = columns_from_table('runningcatalog', ['id'],
                                   where={'dataset':dataset.id})
#        print "***\nRESULTS:", runcat, "\n*****"
        self.assertEqual(len(runcat), 1)
        assoc = columns_from_table('assocxtrsource', ['r'],
                                   where={'runcat':runcat[0]['id']})
#        print "Got assocs:", assoc
        self.assertEqual(len(assoc), 2)
        self.assertAlmostEqual(assoc[1]['r'], expected_DR_radius)


class TestOne2Many(unittest.TestCase):
    """
    These tests will check the 1-to-many source associations, i.e. two extractedsources
    have the same one counterpart in the runningcatalog
    """
    @requires_database()
    def setUp(self):

        self.database = tkp.db.Database()

    def tearDown(self):
        """remove all stuff after the test has been run"""
        tkp.db.rollback()

    def test_one2many(self):
        dataset = DataSet(data={'description': 'assoc test set: 1-n'})
        n_images = 2
        im_params = db_subs.example_dbimage_datasets(n_images)

        # image 1
        image = tkp.db.Image(dataset=dataset, data=im_params[0])
        imageid1 = image.id
        src = []
        # 1 source
        src.append(db_subs.example_extractedsource_tuple(ra=123.1235, dec=10.55,
                                                     ra_fit_err=5./3600, dec_fit_err=6./3600, 
                                                     peak = 15e-3, peak_err = 5e-4,
                                                     flux = 15e-3, flux_err = 5e-4,
                                                     sigma = 15,
                                                     beam_maj = 100, beam_min = 100, beam_angle = 45,
                                                     ra_sys_err=20, dec_sys_err=20
                                                        ))
        results = []
        results.append(src[-1])
        dbgen.insert_extracted_sources(imageid1, results, 'blind')
        associate_extracted_sources(imageid1, deRuiter_r = 3.717)
        
        query = """\
        SELECT id
          FROM extractedsource 
         WHERE image = %s
        """
        self.database.cursor.execute(query, (imageid1,))
        im1 = zip(*self.database.cursor.fetchall())
        self.assertNotEqual(len(im1), 0)
        im1src1 = im1[0]
        self.assertEqual(len(im1src1), 1)

        query = """\
        SELECT id
              ,xtrsrc
          FROM runningcatalog
         WHERE dataset = %s
        """
        self.database.cursor.execute(query, (dataset.id,))
        rc1 = zip(*self.database.cursor.fetchall())
        self.assertNotEqual(len(rc1), 0)
        runcat1 = rc1[0]
        xtrsrc1 = rc1[1]
        self.assertEqual(len(runcat1), len(src))
        self.assertEqual(xtrsrc1[0], im1src1[0])
        
        query = """\
        SELECT a.runcat
              ,a.xtrsrc
              ,a.type
          FROM assocxtrsource a
              ,runningcatalog r
         WHERE a.runcat = r.id
           AND r.dataset = %s
        """
        self.database.cursor.execute(query, (dataset.id,))
        assoc1 = zip(*self.database.cursor.fetchall())
        self.assertNotEqual(len(assoc1), 0)
        aruncat1 = assoc1[0]
        axtrsrc1 = assoc1[1]
        atype = assoc1[2]
        self.assertEqual(len(aruncat1), len(src))
        self.assertEqual(axtrsrc1[0], im1src1[0])
        self.assertEqual(axtrsrc1[0], xtrsrc1[0])
        self.assertEqual(atype[0], 4)
        #TODO: Add runcat_flux test

        # image 2
        image = tkp.db.Image(dataset=dataset, data=im_params[1])
        imageid2 = image.id
        src = []
        # 2 sources (located close to source 1, catching the 1-to-many case
        src.append(db_subs.example_extractedsource_tuple(ra=123.12349, dec=10.549,
                                                     ra_fit_err=5./3600, dec_fit_err=6./3600, 
                                                     peak = 15e-3, peak_err = 5e-4,
                                                     flux = 15e-3, flux_err = 5e-4,
                                                     sigma = 15,
                                                     beam_maj = 100, beam_min = 100, beam_angle = 45,
                                                     ra_sys_err=20, dec_sys_err=20
                                                        ))
        src.append(db_subs.example_extractedsource_tuple(ra=123.12351, dec=10.551,
                                                     ra_fit_err=5./3600, dec_fit_err=6./3600, 
                                                     peak = 15e-3, peak_err = 5e-4,
                                                     flux = 15e-3, flux_err = 5e-4,
                                                     sigma = 15,
                                                     beam_maj = 100, beam_min = 100, beam_angle = 45,
                                                     ra_sys_err=20, dec_sys_err=20
                                                        ))
        results = []
        results.append(src[0])
        results.append(src[1])
        dbgen.insert_extracted_sources(imageid2, results, 'blind')
        associate_extracted_sources(imageid2, deRuiter_r = 3.717)

        query = """\
        SELECT id
          FROM extractedsource 
         WHERE image = %s
        ORDER BY id
        """
        self.database.cursor.execute(query, (imageid2,))
        im2 = zip(*self.database.cursor.fetchall())
        self.assertNotEqual(len(im2), 0)
        im2src = im2[0]
        self.assertEqual(len(im2src), len(src))
        
        query = """\
        SELECT r.id
              ,r.xtrsrc
              ,x.image
              ,r.datapoints
              ,r.wm_ra
              ,r.wm_decl
              ,r.wm_ra_err
              ,r.wm_decl_err
          FROM runningcatalog r
              ,extractedsource x
         WHERE r.xtrsrc = x.id
           AND dataset = %s
        ORDER BY r.id
        """
        self.database.cursor.execute(query, (dataset.id,))
        rc2 = zip(*self.database.cursor.fetchall())
        self.assertNotEqual(len(rc2), 0)
        runcat2 = rc2[0]
        xtrsrc2 = rc2[1]
        image2 = rc2[2]
        self.assertEqual(len(runcat2), len(src))
        self.assertNotEqual(xtrsrc2[0], xtrsrc2[1])
        self.assertEqual(image2[0], image2[1])
        self.assertEqual(image2[0], imageid2)
        
        query = """\
        SELECT a.runcat
              ,a.xtrsrc
              ,a.type
              ,x.image 
          FROM assocxtrsource a
              ,runningcatalog r
              ,extractedsource x 
         WHERE a.runcat = r.id 
           AND a.xtrsrc = x.id 
           AND r.dataset = %s
        ORDER BY a.xtrsrc
                ,a.runcat
        """
        self.database.cursor.execute(query, (dataset.id,))
        assoc2 = zip(*self.database.cursor.fetchall())
        self.assertNotEqual(len(assoc2), 0)
        aruncat2 = assoc2[0]
        axtrsrc2 = assoc2[1]
        atype2 = assoc2[2]
        aimage2 = assoc2[3]
        self.assertEqual(len(aruncat2), 2*len(src))
        self.assertEqual(axtrsrc2[0], im1src1[0])
        self.assertEqual(axtrsrc2[1], im1src1[0])
        self.assertNotEqual(axtrsrc2[2], axtrsrc2[3])
        self.assertEqual(aimage2[2], aimage2[3])
        self.assertEqual(aimage2[2], imageid2)
        self.assertEqual(atype2[0], 6)
        self.assertEqual(atype2[1], 6)
        self.assertEqual(atype2[2], 2)
        self.assertEqual(atype2[3], 2)
        self.assertEqual(aruncat2[0], runcat2[0])
        self.assertEqual(aruncat2[1], runcat2[1])
        
        query = """\
        SELECT COUNT(*) 
          FROM runningcatalog 
         WHERE dataset = %s
           AND xtrsrc IN (SELECT id 
                            FROM extractedsource 
                           WHERE image = %s
                         )
        """
        self.database.cursor.execute(query, (dataset.id, imageid1))
        count = zip(*self.database.cursor.fetchall())
        self.assertEqual(count[0][0], 0)
        
        #TODO: Add runcat_flux test

class TestMany2One(unittest.TestCase):
    """
    These tests will check the many-to-1 source associations, i.e. one extractedsource
    that has two (or more) counterparts in the runningcatalog.

    """
    @requires_database()
    def setUp(self):

        self.database = tkp.db.Database()

    def tearDown(self):
        """remove all stuff after the test has been run"""
        tkp.db.rollback()

    def test_many2one(self):
        dataset = DataSet(data={'description': 'assoc test set: n-1'})
        n_images = 2
        im_params = db_subs.example_dbimage_datasets(n_images)

        # image 1
        image = tkp.db.Image(dataset=dataset, data=im_params[0])
        imageid1 = image.id
        src = []
        # 2 sources (located close together, so the catching the many-to-1 case in next image
        src.append(db_subs.example_extractedsource_tuple(ra=122.985, dec=10.5,
                                                     ra_fit_err=5./3600, dec_fit_err=6./3600, 
                                                     peak = 15e-3, peak_err = 5e-4,
                                                     flux = 15e-3, flux_err = 5e-4,
                                                     sigma = 15,
                                                     beam_maj = 100, beam_min = 100, beam_angle = 45,
                                                     ra_sys_err=20, dec_sys_err=20
                                                        ))
        src.append(db_subs.example_extractedsource_tuple(ra=123.015, dec=10.5,
                                                     ra_fit_err=5./3600, dec_fit_err=6./3600, 
                                                     peak = 15e-3, peak_err = 5e-4,
                                                     flux = 15e-3, flux_err = 5e-4,
                                                     sigma = 15,
                                                     beam_maj = 100, beam_min = 100, beam_angle = 45,
                                                     ra_sys_err=20, dec_sys_err=20
                                                        ))
        results = []
        results.append(src[0])
        results.append(src[1])
        dbgen.insert_extracted_sources(imageid1, results, 'blind')
        associate_extracted_sources(imageid1, deRuiter_r = 3.717)

        query = """\
        SELECT id
          FROM extractedsource 
         WHERE image = %s
        ORDER BY id
        """
        self.database.cursor.execute(query, (imageid1,))
        im1 = zip(*self.database.cursor.fetchall())
        self.assertNotEqual(len(im1), 0)
        im1src = im1[0]
        self.assertEqual(len(im1src), len(src))
        
        # image 2
        image = tkp.db.Image(dataset=dataset, data=im_params[1])
        imageid2 = image.id
        src = []
        # 1 source
        src.append(db_subs.example_extractedsource_tuple(ra=123.0, dec=10.5,
                                                     ra_fit_err=5./3600, dec_fit_err=6./3600, 
                                                     peak = 15e-3, peak_err = 5e-4,
                                                     flux = 15e-3, flux_err = 5e-4,
                                                     sigma = 15,
                                                     beam_maj = 100, beam_min = 100, beam_angle = 45,
                                                     ra_sys_err=20, dec_sys_err=20
                                                        ))
        results = []
        results.append(src[-1])
        dbgen.insert_extracted_sources(imageid2, results, 'blind')
        associate_extracted_sources(imageid2, deRuiter_r = 3.717)
        
        query = """\
        SELECT id
          FROM extractedsource 
         WHERE image = %s
        """
        self.database.cursor.execute(query, (imageid2,))
        im2 = zip(*self.database.cursor.fetchall())
        self.assertNotEqual(len(im2), 0)
        im2src = im2[0]
        self.assertEqual(len(im2src), 1)

        query = """\
        SELECT id
              ,xtrsrc
              ,datapoints
          FROM runningcatalog
         WHERE dataset = %s
        ORDER BY xtrsrc
        """
        self.database.cursor.execute(query, (dataset.id,))
        rc2 = zip(*self.database.cursor.fetchall())
        self.assertNotEqual(len(rc2), 0)
        runcat2 = rc2[0]
        xtrsrc2 = rc2[1]
        datapoints = rc2[2]
        self.assertEqual(len(runcat2), 2)
        self.assertEqual(xtrsrc2[0], im1src[0])
        self.assertEqual(xtrsrc2[1], im1src[1])
        self.assertEqual(datapoints[0], datapoints[1])
        self.assertEqual(datapoints[0], 2)
        
        query = """\
        SELECT a.runcat
              ,r.xtrsrc as rxtrsrc
              ,a.xtrsrc as axtrsrc
              ,a.type
              ,x.image 
          FROM assocxtrsource a
              ,runningcatalog r
              ,extractedsource x 
         WHERE a.runcat = r.id 
           AND a.xtrsrc = x.id 
           AND r.dataset = %s 
        ORDER BY r.xtrsrc
                ,a.xtrsrc
        """
        self.database.cursor.execute(query, (dataset.id,))
        assoc2 = zip(*self.database.cursor.fetchall())
        self.assertNotEqual(len(assoc2), 0)
        aruncat2 = assoc2[0]
        rxtrsrc2 = assoc2[1]
        axtrsrc2 = assoc2[2]
        atype2 = assoc2[3]
        aimage2 = assoc2[4]
        self.assertEqual(len(aruncat2), 4)
        # We can't tell/predict the order of insertion of the runcat entries,
        # but we can for the xtrsrc of the runcat-xtrsrc pair.
        #self.assertEqual(aruncat2[0], aruncat2[2])
        #self.assertEqual(aruncat2[1], aruncat2[3])
        self.assertEqual(rxtrsrc2[0], rxtrsrc2[1])
        self.assertEqual(rxtrsrc2[2], rxtrsrc2[3])
        self.assertEqual(rxtrsrc2[0], axtrsrc2[0])
        self.assertEqual(rxtrsrc2[1], axtrsrc2[1] - 2)
        self.assertEqual(rxtrsrc2[2], axtrsrc2[2])
        self.assertEqual(rxtrsrc2[3], axtrsrc2[3] - 1)
        self.assertEqual(axtrsrc2[0], im1src[0])
        self.assertEqual(axtrsrc2[1], im2src[0])
        self.assertEqual(axtrsrc2[2], im1src[1])
        self.assertEqual(axtrsrc2[3], im2src[0])
        self.assertEqual(atype2[0], 4)
        self.assertEqual(atype2[1], 3)
        self.assertEqual(atype2[2], 4)
        self.assertEqual(atype2[3], 3)
        self.assertEqual(aimage2[0], imageid1)
        self.assertEqual(aimage2[1], imageid2)
        self.assertEqual(aimage2[2], imageid1)
        self.assertEqual(aimage2[3], imageid2)
        #TODO: Add runcat_flux test

class TestMany2Many(unittest.TestCase):
    """
    These tests will check the many-to-many source associations, i.e. many extractedsources
    that has two (or more) counterparts in the runningcatalog.

    """
    @requires_database()
    def setUp(self):

        self.database = tkp.db.Database()

    def tearDown(self):
        """remove all stuff after the test has been run"""
        tkp.db.rollback()

    def test_many2many(self):
        dataset = DataSet(data={'description': 'assoc test set: n-m'})
        n_images = 2
        im_params = db_subs.example_dbimage_datasets(n_images)

        # image 1
        image = tkp.db.Image(dataset=dataset, data=im_params[0])
        imageid1 = image.id
        src1 = []
        # 2 sources (located relatively close together, so the catching the many-to-1 case in next image
        src1.append(db_subs.example_extractedsource_tuple(ra=122.985, dec=10.5,
                                                     ra_fit_err=5./3600, dec_fit_err=6./3600, 
                                                     peak = 15e-3, peak_err = 5e-4,
                                                     flux = 15e-3, flux_err = 5e-4,
                                                     sigma = 15,
                                                     beam_maj = 100, beam_min = 100, beam_angle = 45,
                                                     ra_sys_err=20, dec_sys_err=20
                                                        ))
        src1.append(db_subs.example_extractedsource_tuple(ra=123.015, dec=10.5,
                                                     ra_fit_err=5./3600, dec_fit_err=6./3600, 
                                                     peak = 15e-3, peak_err = 5e-4,
                                                     flux = 15e-3, flux_err = 5e-4,
                                                     sigma = 15,
                                                     beam_maj = 100, beam_min = 100, beam_angle = 45,
                                                     ra_sys_err=20, dec_sys_err=20
                                                        ))
        results = []
        results.append(src1[0])
        results.append(src1[1])
        dbgen.insert_extracted_sources(imageid1, results, 'blind')
        # We use a default value of 3.717
        associate_extracted_sources(imageid1, deRuiter_r = 3.717)

        query = """\
        SELECT id
          FROM extractedsource 
         WHERE image = %s
        ORDER BY id
        """
        self.database.cursor.execute(query, (imageid1,))
        im1 = zip(*self.database.cursor.fetchall())
        self.assertNotEqual(len(im1), 0)
        im1src = im1[0]
        self.assertEqual(len(im1src), len(src1))
        
        # image 2
        image = tkp.db.Image(dataset=dataset, data=im_params[1])
        imageid2 = image.id
        src2 = []
        # 2 sources, where both can be associated with both from image 1
        src2.append(db_subs.example_extractedsource_tuple(ra=123.0, dec=10.485,
                                                     ra_fit_err=5./3600, dec_fit_err=6./3600, 
                                                     peak = 15e-3, peak_err = 5e-4,
                                                     flux = 15e-3, flux_err = 5e-4,
                                                     sigma = 15,
                                                     beam_maj = 100, beam_min = 100, beam_angle = 45,
                                                     ra_sys_err=20, dec_sys_err=20
                                                        ))
        src2.append(db_subs.example_extractedsource_tuple(ra=123.0, dec=10.515,
                                                     ra_fit_err=5./3600, dec_fit_err=6./3600, 
                                                     peak = 15e-3, peak_err = 5e-4,
                                                     flux = 15e-3, flux_err = 5e-4,
                                                     sigma = 15,
                                                     beam_maj = 100, beam_min = 100, beam_angle = 45,
                                                     ra_sys_err=20, dec_sys_err=20
                                                        ))
        results = []
        results.append(src2[0])
        results.append(src2[1])
        dbgen.insert_extracted_sources(imageid2, results, 'blind')
        associate_extracted_sources(imageid2, deRuiter_r = 3.717)
        
        query = """\
        SELECT id
          FROM extractedsource 
         WHERE image = %s
        ORDER BY id
        """
        self.database.cursor.execute(query, (imageid2,))
        im2 = zip(*self.database.cursor.fetchall())
        self.assertNotEqual(len(im2), 0)
        im2src = im2[0]
        self.assertEqual(len(im2src), len(src2))

        query = """\
        SELECT id
              ,xtrsrc
              ,datapoints
          FROM runningcatalog
         WHERE dataset = %s
        ORDER BY xtrsrc
        """
        self.database.cursor.execute(query, (dataset.id,))
        rc2 = zip(*self.database.cursor.fetchall())
        self.assertNotEqual(len(rc2), 0)
        runcat2 = rc2[0]
        xtrsrc2 = rc2[1]
        datapoints = rc2[2]
        self.assertEqual(len(runcat2), 2)
        self.assertEqual(xtrsrc2[0], im1src[0])
        self.assertEqual(xtrsrc2[1], im1src[1])
        self.assertEqual(datapoints[0], datapoints[1])
        self.assertEqual(datapoints[0], 2)
        
        query = """\
        SELECT a.runcat
              ,r.xtrsrc as rxtrsrc
              ,a.xtrsrc as axtrsrc
              ,a.type
              ,x.image 
          FROM assocxtrsource a
              ,runningcatalog r
              ,extractedsource x 
         WHERE a.runcat = r.id 
           AND a.xtrsrc = x.id 
           AND r.dataset = %s 
        ORDER BY r.xtrsrc
                ,a.xtrsrc
        """
        self.database.cursor.execute(query, (dataset.id,))
        assoc2 = zip(*self.database.cursor.fetchall())
        self.assertNotEqual(len(assoc2), 0)
        aruncat2 = assoc2[0]
        rxtrsrc2 = assoc2[1]
        axtrsrc2 = assoc2[2]
        atype2 = assoc2[3]
        aimage2 = assoc2[4]
        self.assertEqual(len(aruncat2), 4)
        # Idem as many-to-one case
        #self.assertEqual(aruncat2[0], aruncat2[3])
        #self.assertEqual(aruncat2[1], aruncat2[2])
        self.assertEqual(rxtrsrc2[0], rxtrsrc2[1])
        self.assertEqual(rxtrsrc2[2], rxtrsrc2[3])
        self.assertEqual(rxtrsrc2[0], axtrsrc2[0])
        self.assertEqual(rxtrsrc2[1], axtrsrc2[1] - 3)
        self.assertEqual(rxtrsrc2[2], axtrsrc2[2])
        self.assertEqual(rxtrsrc2[3], axtrsrc2[3] - 1)
        self.assertEqual(axtrsrc2[0], im1src[0])
        self.assertEqual(axtrsrc2[1], im2src[1])
        self.assertEqual(axtrsrc2[2], im1src[1])
        self.assertEqual(axtrsrc2[3], im2src[0])
        self.assertEqual(atype2[0], 4)
        self.assertEqual(atype2[1], 3)
        self.assertEqual(atype2[2], 4)
        self.assertEqual(atype2[3], 3)
        self.assertEqual(aimage2[0], imageid1)
        self.assertEqual(aimage2[1], imageid2)
        self.assertEqual(aimage2[2], imageid1)
        self.assertEqual(aimage2[3], imageid2)
        #TODO: Add runcat_flux test
<|MERGE_RESOLUTION|>--- conflicted
+++ resolved
@@ -177,12 +177,7 @@
     def TestMeridianCrossHighLowEdgeCase(self):
         """What happens if a source is right on the meridian?"""
 
-<<<<<<< HEAD
-        dataset = tkpdb.DataSet(data={'description':"Assoc 1-to-1:" +
-                                                    self._testMethodName})
-=======
         dataset = DataSet(data={'description':"Assoc 1-to-1:" + self._testMethodName})
->>>>>>> 5f4dbf29
         n_images = 3
         im_params = db_subs.example_dbimage_datasets(n_images, centre_ra=0.5,
                                                       centre_decl=10)
@@ -197,18 +192,11 @@
 
         for idx, im in enumerate(im_params):
             im['centre_ra'] = 359.9
-<<<<<<< HEAD
-            image = tkpdb.Image(dataset=dataset, data=im)
-            image.insert_extracted_sources([src_list[idx]])
-            associate_extracted_sources(image.id, deRuiter_r=3.717)
-        runcat = columns_from_table('runningcatalog', ['datapoints', 'wm_ra'],
-=======
             image = tkp.db.Image(dataset=dataset, data=im)
             image.insert_extracted_sources([src_list[idx]])
             associate_extracted_sources(image.id, deRuiter_r=3.717)
         runcat = columns_from_table(
                                    'runningcatalog', ['datapoints', 'wm_ra'],
->>>>>>> 5f4dbf29
                                    where={'dataset':dataset.id})
         print "***\nRESULTS:", runcat, "\n*****"
         self.assertEqual(len(runcat), 1)
@@ -219,12 +207,7 @@
     def TestMeridianHigherEdgeCase(self):
         """What happens if a source is right on the meridian?"""
 
-<<<<<<< HEAD
-        dataset = tkpdb.DataSet(data={'description':"Assoc 1-to-1:" +
-                                                    self._testMethodName})
-=======
         dataset = DataSet(data={'description':"Assoc 1-to-1:" + self._testMethodName})
->>>>>>> 5f4dbf29
         n_images = 3
         im_params = db_subs.example_dbimage_datasets(n_images, centre_ra=0.5,
                                                       centre_decl=10)
@@ -239,11 +222,7 @@
 
         for idx, im in enumerate(im_params):
             im['centre_ra'] = 359.9
-<<<<<<< HEAD
-            image = tkpdb.Image(dataset=dataset, data=im)
-=======
             image = tkp.db.Image(dataset=dataset, data=im)
->>>>>>> 5f4dbf29
             image.insert_extracted_sources([src_list[idx]])
             associate_extracted_sources(image.id, deRuiter_r=3.717)
         runcat = columns_from_table('runningcatalog', ['datapoints', 'wm_ra'],
@@ -257,12 +236,8 @@
     def TestMeridianLowerEdgeCase(self):
         """What happens if a source is right on the meridian?"""
 
-<<<<<<< HEAD
-        dataset = tkpdb.DataSet(data={'description':"Assoc 1-to-1:" +
-                                                    self._testMethodName})
-=======
-        dataset = DataSet(data={'description':"Assoc 1-to-1:" + self._testMethodName})
->>>>>>> 5f4dbf29
+        dataset = DataSet(data={'description':"Assoc 1-to-1:" +
+                                self._testMethodName})
         n_images = 3
         im_params = db_subs.example_dbimage_datasets(n_images, centre_ra=0.5,
                                                       centre_decl=10)
@@ -277,11 +252,7 @@
 
         for idx, im in enumerate(im_params):
             im['centre_ra'] = 359.9
-<<<<<<< HEAD
-            image = tkpdb.Image(dataset=dataset, data=im)
-=======
             image = tkp.db.Image(dataset=dataset, data=im)
->>>>>>> 5f4dbf29
             image.insert_extracted_sources([src_list[idx]])
             associate_extracted_sources(image.id, deRuiter_r=3.717)
         runcat = columns_from_table('runningcatalog', ['datapoints', 'wm_ra'],
