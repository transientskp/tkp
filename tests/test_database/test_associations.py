import math

import unittest2 as unittest

import tkp.database as tkpdb
import tkp.database.general as dbgen
from tkp.database.associations import associate_extracted_sources
from tkp.database.generic import columns_from_table
from tkp.testutil import db_subs
from tkp.testutil.decorators import requires_database


@requires_database()
class TestOne2One(unittest.TestCase):
    """
    These tests will check the 1-to-1 source associations, i.e. an extractedsource
    has exactly one counterpart in the runningcatalog
    """

    def test_one2one(self):
        dataset = tkpdb.DataSet(data={'description': 'assoc test set: 1-1'})
        n_images = 8
        im_params = db_subs.example_dbimage_datasets(n_images)

        steady_srcs = []
        n_steady_srcs = 3
        for i in range(n_steady_srcs):
            src = db_subs.example_extractedsource_tuple()
            src = src._replace(ra=src.ra + 2 * i)
            steady_srcs.append(src)

        for im in im_params:
            image = tkpdb.Image(dataset=dataset, data=im)
            dbgen.insert_extracted_sources(image.id, steady_srcs, 'blind')
            associate_extracted_sources(image.id, deRuiter_r = 3.717)

        # Check runningcatalog, runningcatalog_flux, assocxtrsource.
        # note that the order of insertions is not garanteed, so we ORDER by
        # wm_RA
        query = """\
        SELECT datapoints
              ,wm_ra
              ,wm_decl
              ,wm_ra_err
              ,wm_decl_err
              ,x
              ,y
              ,z
          FROM runningcatalog
         WHERE dataset = %s
        ORDER BY wm_ra
        """
        cursor = tkpdb.query(query, (dataset.id,))
        runcat = zip(*cursor.fetchall())
        self.assertNotEqual(len(runcat), 0)
        dp = runcat[0]
        wm_ra = runcat[1]
        wm_decl = runcat[2]
        wm_ra_err = runcat[3]
        wm_decl_err = runcat[4]
        x = runcat[5]
        y = runcat[6]
        z = runcat[7]
        # Check for 1 entry in runcat
        self.assertEqual(len(dp), len(steady_srcs))
        self.assertEqual(dp[0], n_images)
        self.assertAlmostEqual(wm_ra[0], steady_srcs[0].ra)
        self.assertAlmostEqual(wm_decl[0], steady_srcs[0].dec)
        self.assertAlmostEqual(wm_ra_err[0], math.sqrt( 
                           1./ (n_images / ( (steady_srcs[0].ra_fit_err*3600.)**2 + (steady_srcs[0].ra_sys_err)**2)) 
                               ))
        self.assertAlmostEqual(wm_decl_err[0], math.sqrt( 
                           1./ (n_images / ((steady_srcs[0].dec_fit_err*3600.)**2 + (steady_srcs[0].dec_sys_err)**2 )) 
                               )) 

        self.assertAlmostEqual(x[0], 
                    math.cos(math.radians(steady_srcs[0].dec))*
                        math.cos(math.radians(steady_srcs[0].ra)))
        self.assertAlmostEqual(y[0], 
                   math.cos(math.radians(steady_srcs[0].dec))*
                        math.sin(math.radians(steady_srcs[0].ra)))
        self.assertAlmostEqual(z[0], math.sin(math.radians(steady_srcs[0].dec)))

        # Check that xtrsrc ids in assocxtrsource are the ones from extractedsource
        query ="""\
        SELECT a.runcat
              ,a.xtrsrc
          FROM assocxtrsource a
              ,runningcatalog r 
         WHERE a.runcat = r.id 
           AND r.dataset = %s
        ORDER BY a.xtrsrc
        """
        cursor = tkpdb.query(query, (dataset.id,))
        assoc = zip(*cursor.fetchall())
        self.assertNotEqual(len(assoc), 0)
        aruncat = assoc[0]
        axtrsrc = assoc[1]
        self.assertEqual(len(axtrsrc), n_images * n_steady_srcs)
        
        query = """\
        SELECT x.id 
          FROM extractedsource x
              ,image i 
         WHERE x.image = i.id 
           AND i.dataset = %s
        ORDER BY x.id
        """
        cursor = tkpdb.query(query, (dataset.id,))
        xtrsrcs = zip(*cursor.fetchall())
        self.assertNotEqual(len(xtrsrcs), 0)
        xtrsrc = xtrsrcs[0]
        self.assertEqual(len(xtrsrc), n_images * n_steady_srcs)
        
        for i in range(len(xtrsrc)):
            self.assertEqual(axtrsrc[i], xtrsrc[i])

        # Check runcat_fluxes
        query = """\
        SELECT rf.band
              ,rf.stokes
              ,rf.f_datapoints
              ,rf.avg_f_peak
              ,rf.avg_f_peak_weight
              ,rf.avg_f_int
              ,rf.avg_f_int_weight
          FROM runningcatalog_flux rf
              ,runningcatalog r 
         WHERE r.id = rf.runcat 
           AND r.dataset = %s
        """
        cursor = tkpdb.query(query, (dataset.id,))
        fluxes = zip(*cursor.fetchall())
        self.assertNotEqual(len(fluxes), 0)
        f_datapoints = fluxes[2]
        avg_f_peak = fluxes[3]
        avg_f_peak_weight = fluxes[4]
        avg_f_int = fluxes[5]
        avg_f_int_weight = fluxes[6]
        self.assertEqual(len(f_datapoints), n_steady_srcs)
        self.assertEqual(f_datapoints[0], n_images)
        self.assertEqual(avg_f_peak[0], steady_srcs[0].peak)
        self.assertEqual(avg_f_peak_weight[0], 1./steady_srcs[0].peak_err**2)
        self.assertEqual(avg_f_int[0], steady_srcs[0].flux)
        self.assertEqual(avg_f_int_weight[0], 1./steady_srcs[0].flux_err**2)

    def TestMeridianEdgeCase(self):
        """What happens if a source is right on the meridian?"""

        dataset = tkpdb.DataSet(data={'description':"Assoc 1-to-1:" + self._testMethodName})
        n_images = 3
        im_params = db_subs.example_dbimage_datasets(n_images)
        src_list = []
        src0 = db_subs.example_extractedsource_tuple(ra=0.0001, dec=10.5,
                                             ra_fit_err=0.01, dec_fit_err=0.01)
        src_list.append(src0)
        src1 = src0._replace(ra=0.0003) 
        src_list.append(src1) 
        src2 = src0._replace(ra=359.9999) 
        src_list.append(src2) 

        for idx, im in enumerate(im_params):
<<<<<<< HEAD
            image = tkpdb.Image(dataset=dataset, data=im)
            image.insert_extracted_sources([src_list[idx]])
            associate_extracted_sources(image.id, deRuiter_r=3.717)
        runcat = columns_from_table('runningcatalog', ['datapoints'],
=======
            im['centre_ra'] = 359.9
            image = tkpdb.Image(database=self.database, dataset=dataset, data=im)
            image.insert_extracted_sources([src_list[idx]])
            tkpdb.utils.associate_extracted_sources(image.id, deRuiter_r=3.717)
        runcat = dbutils.columns_from_table(self.database.connection,
                                   'runningcatalog', ['datapoints', 'wm_ra'],
>>>>>>> 30262941
                                   where={'dataset':dataset.id})
        print "***\nRESULTS:", runcat, "\n*****"
        self.assertEqual(len(runcat), 1)
        self.assertEqual(runcat[0]['datapoints'], 3)
        avg_ra = ((src0.ra+180)%360 + (src1.ra+180)%360 + (src2.ra+180)%360)/3 - 180
        self.assertAlmostEqual(runcat[0]['wm_ra'], avg_ra)

    def TestDeRuiterCalculation(self):
        """Check all the unit conversions are correct"""
        dataset = tkpdb.DataSet(data={'description':"Assoc 1-to-1:" + self._testMethodName})
        n_images = 2
        im_params = db_subs.example_dbimage_datasets(n_images, centre_ra=10,
                                                     centre_decl=0)


        #Note ra / ra_fit_err are in degrees.
        # ra_sys_err is in arcseconds, but we set it = 0 so doesn't matter.
        #ra_fit_err cannot be zero or we get div by zero errors.
        #Also, there is a hard limit on association radii: 
        #currently this defaults to 0.03 degrees== 108 arcseconds 
        src0 = db_subs.example_extractedsource_tuple(ra=10.00, dec=0.0,
                                             ra_fit_err=0.1, dec_fit_err=1.00,
                                             ra_sys_err=0.0, dec_sys_err=0.0)
        src1 = db_subs.example_extractedsource_tuple(ra=10.02, dec=0.0,
                                             ra_fit_err=0.1, dec_fit_err=1.00,
                                             ra_sys_err=0.0, dec_sys_err=0.0)
        src_list = [src0, src1]
        #NB dec_fit_err nonzero, but since delta_dec==0 this simplifies to:
        expected_DR_radius = math.sqrt((src1.ra - src0.ra) ** 2 /
                               (src0.ra_fit_err ** 2 + src1.ra_fit_err ** 2))
#        print "Expected DR", expected_DR_radius

        for idx in [0, 1]:
            image = tkpdb.Image(dataset=dataset,
                                data=im_params[idx])
            image.insert_extracted_sources([src_list[idx]])
            #Peform very loose association since we just want to store DR value.
            associate_extracted_sources(image.id, deRuiter_r=100)
        runcat = columns_from_table('runningcatalog', ['id'],
                                   where={'dataset':dataset.id})
#        print "***\nRESULTS:", runcat, "\n*****"
        self.assertEqual(len(runcat), 1)
        assoc = columns_from_table('assocxtrsource', ['r'],
                                   where={'runcat':runcat[0]['id']})
#        print "Got assocs:", assoc
        self.assertEqual(len(assoc), 2)
        self.assertAlmostEqual(assoc[1]['r'], expected_DR_radius)


class TestOne2Many(unittest.TestCase):
    """
    These tests will check the 1-to-many source associations, i.e. two extractedsources
    have the same one counterpart in the runningcatalog
    """
    @requires_database()
    def setUp(self):

        self.database = tkpdb.DataBase()

    def tearDown(self):
        """remove all stuff after the test has been run"""
        self.database.close()

    def test_one2many(self):
        dataset = tkpdb.DataSet(database=self.database, data={'description': 'assoc test set: 1-n'})
        n_images = 2
        im_params = db_subs.example_dbimage_datasets(n_images)

        # image 1
        image = tkpdb.Image(database=self.database, dataset=dataset, data=im_params[0])
        imageid1 = image.id
        src = []
        # 1 source
        src.append(db_subs.example_extractedsource_tuple(ra=123.1235, dec=10.55,
                                                     ra_fit_err=5./3600, dec_fit_err=6./3600, 
                                                     peak = 15e-3, peak_err = 5e-4,
                                                     flux = 15e-3, flux_err = 5e-4,
                                                     sigma = 15,
                                                     beam_maj = 100, beam_min = 100, beam_angle = 45,
                                                     ra_sys_err=20, dec_sys_err=20
                                                        ))
        results = []
        results.append(src[-1])
        dbgen.insert_extracted_sources(imageid1, results, 'blind')
        associate_extracted_sources(imageid1, deRuiter_r = 3.717)
        
        query = """\
        SELECT id
          FROM extractedsource 
         WHERE image = %s
        """
        self.database.cursor.execute(query, (imageid1,))
        im1 = zip(*self.database.cursor.fetchall())
        self.assertNotEqual(len(im1), 0)
        im1src1 = im1[0]
        self.assertEqual(len(im1src1), 1)

        query = """\
        SELECT id
              ,xtrsrc
          FROM runningcatalog
         WHERE dataset = %s
        """
        self.database.cursor.execute(query, (dataset.id,))
        rc1 = zip(*self.database.cursor.fetchall())
        self.assertNotEqual(len(rc1), 0)
        runcat1 = rc1[0]
        xtrsrc1 = rc1[1]
        self.assertEqual(len(runcat1), len(src))
        self.assertEqual(xtrsrc1[0], im1src1[0])
        
        query = """\
        SELECT a.runcat
              ,a.xtrsrc
              ,a.type
          FROM assocxtrsource a
              ,runningcatalog r
         WHERE a.runcat = r.id
           AND r.dataset = %s
        """
        self.database.cursor.execute(query, (dataset.id,))
        assoc1 = zip(*self.database.cursor.fetchall())
        self.assertNotEqual(len(assoc1), 0)
        aruncat1 = assoc1[0]
        axtrsrc1 = assoc1[1]
        atype = assoc1[2]
        self.assertEqual(len(aruncat1), len(src))
        self.assertEqual(axtrsrc1[0], im1src1[0])
        self.assertEqual(axtrsrc1[0], xtrsrc1[0])
        self.assertEqual(atype[0], 4)
        #TODO: Add runcat_flux test

        # image 2
        image = tkpdb.Image(database=self.database, dataset=dataset, data=im_params[1])
        imageid2 = image.id
        src = []
        # 2 sources (located close to source 1, catching the 1-to-many case
        src.append(db_subs.example_extractedsource_tuple(ra=123.12349, dec=10.549,
                                                     ra_fit_err=5./3600, dec_fit_err=6./3600, 
                                                     peak = 15e-3, peak_err = 5e-4,
                                                     flux = 15e-3, flux_err = 5e-4,
                                                     sigma = 15,
                                                     beam_maj = 100, beam_min = 100, beam_angle = 45,
                                                     ra_sys_err=20, dec_sys_err=20
                                                        ))
        src.append(db_subs.example_extractedsource_tuple(ra=123.12351, dec=10.551,
                                                     ra_fit_err=5./3600, dec_fit_err=6./3600, 
                                                     peak = 15e-3, peak_err = 5e-4,
                                                     flux = 15e-3, flux_err = 5e-4,
                                                     sigma = 15,
                                                     beam_maj = 100, beam_min = 100, beam_angle = 45,
                                                     ra_sys_err=20, dec_sys_err=20
                                                        ))
        results = []
        results.append(src[0])
        results.append(src[1])
        dbgen.insert_extracted_sources(imageid2, results, 'blind')
        associate_extracted_sources(imageid2, deRuiter_r = 3.717)

        query = """\
        SELECT id
          FROM extractedsource 
         WHERE image = %s
        ORDER BY id
        """
        self.database.cursor.execute(query, (imageid2,))
        im2 = zip(*self.database.cursor.fetchall())
        self.assertNotEqual(len(im2), 0)
        im2src = im2[0]
        self.assertEqual(len(im2src), len(src))
        
        query = """\
        SELECT r.id
              ,r.xtrsrc
              ,x.image
              ,r.datapoints
              ,r.wm_ra
              ,r.wm_decl
              ,r.wm_ra_err
              ,r.wm_decl_err
          FROM runningcatalog r
              ,extractedsource x
         WHERE r.xtrsrc = x.id
           AND dataset = %s
        ORDER BY r.id
        """
        self.database.cursor.execute(query, (dataset.id,))
        rc2 = zip(*self.database.cursor.fetchall())
        self.assertNotEqual(len(rc2), 0)
        runcat2 = rc2[0]
        xtrsrc2 = rc2[1]
        image2 = rc2[2]
        self.assertEqual(len(runcat2), len(src))
        self.assertNotEqual(xtrsrc2[0], xtrsrc2[1])
        self.assertEqual(image2[0], image2[1])
        self.assertEqual(image2[0], imageid2)
        
        query = """\
        SELECT a.runcat
              ,a.xtrsrc
              ,a.type
              ,x.image 
          FROM assocxtrsource a
              ,runningcatalog r
              ,extractedsource x 
         WHERE a.runcat = r.id 
           AND a.xtrsrc = x.id 
           AND r.dataset = %s
        ORDER BY a.xtrsrc
                ,a.runcat
        """
        self.database.cursor.execute(query, (dataset.id,))
        assoc2 = zip(*self.database.cursor.fetchall())
        self.assertNotEqual(len(assoc2), 0)
        aruncat2 = assoc2[0]
        axtrsrc2 = assoc2[1]
        atype2 = assoc2[2]
        aimage2 = assoc2[3]
        self.assertEqual(len(aruncat2), 2*len(src))
        self.assertEqual(axtrsrc2[0], im1src1[0])
        self.assertEqual(axtrsrc2[1], im1src1[0])
        self.assertNotEqual(axtrsrc2[2], axtrsrc2[3])
        self.assertEqual(aimage2[2], aimage2[3])
        self.assertEqual(aimage2[2], imageid2)
        self.assertEqual(atype2[0], 6)
        self.assertEqual(atype2[1], 6)
        self.assertEqual(atype2[2], 2)
        self.assertEqual(atype2[3], 2)
        self.assertEqual(aruncat2[0], runcat2[0])
        self.assertEqual(aruncat2[1], runcat2[1])
        
        query = """\
        SELECT COUNT(*) 
          FROM runningcatalog 
         WHERE dataset = %s
           AND xtrsrc IN (SELECT id 
                            FROM extractedsource 
                           WHERE image = %s
                         )
        """
        self.database.cursor.execute(query, (dataset.id, imageid1))
        count = zip(*self.database.cursor.fetchall())
        self.assertEqual(count[0][0], 0)
        
        #TODO: Add runcat_flux test

class TestMany2One(unittest.TestCase):
    """
    These tests will check the many-to-1 source associations, i.e. one extractedsource
    that has two (or more) counterparts in the runningcatalog.

    """
    @requires_database()
    def setUp(self):

        self.database = tkpdb.DataBase()

    def tearDown(self):
        """remove all stuff after the test has been run"""
        self.database.close()

    def test_many2one(self):
        dataset = tkpdb.DataSet(database=self.database, data={'description': 'assoc test set: n-1'})
        n_images = 2
        im_params = db_subs.example_dbimage_datasets(n_images)

        # image 1
        image = tkpdb.Image(database=self.database, dataset=dataset, data=im_params[0])
        imageid1 = image.id
        src = []
        # 2 sources (located close together, so the catching the many-to-1 case in next image
        src.append(db_subs.example_extractedsource_tuple(ra=122.985, dec=10.5,
                                                     ra_fit_err=5./3600, dec_fit_err=6./3600, 
                                                     peak = 15e-3, peak_err = 5e-4,
                                                     flux = 15e-3, flux_err = 5e-4,
                                                     sigma = 15,
                                                     beam_maj = 100, beam_min = 100, beam_angle = 45,
                                                     ra_sys_err=20, dec_sys_err=20
                                                        ))
        src.append(db_subs.example_extractedsource_tuple(ra=123.015, dec=10.5,
                                                     ra_fit_err=5./3600, dec_fit_err=6./3600, 
                                                     peak = 15e-3, peak_err = 5e-4,
                                                     flux = 15e-3, flux_err = 5e-4,
                                                     sigma = 15,
                                                     beam_maj = 100, beam_min = 100, beam_angle = 45,
                                                     ra_sys_err=20, dec_sys_err=20
                                                        ))
        results = []
        results.append(src[0])
        results.append(src[1])
        dbgen.insert_extracted_sources(imageid1, results, 'blind')
        associate_extracted_sources(imageid1, deRuiter_r = 3.717)

        query = """\
        SELECT id
          FROM extractedsource 
         WHERE image = %s
        ORDER BY id
        """
        self.database.cursor.execute(query, (imageid1,))
        im1 = zip(*self.database.cursor.fetchall())
        self.assertNotEqual(len(im1), 0)
        im1src = im1[0]
        self.assertEqual(len(im1src), len(src))
        
        # image 2
        image = tkpdb.Image(database=self.database, dataset=dataset, data=im_params[1])
        imageid2 = image.id
        src = []
        # 1 source
        src.append(db_subs.example_extractedsource_tuple(ra=123.0, dec=10.5,
                                                     ra_fit_err=5./3600, dec_fit_err=6./3600, 
                                                     peak = 15e-3, peak_err = 5e-4,
                                                     flux = 15e-3, flux_err = 5e-4,
                                                     sigma = 15,
                                                     beam_maj = 100, beam_min = 100, beam_angle = 45,
                                                     ra_sys_err=20, dec_sys_err=20
                                                        ))
        results = []
        results.append(src[-1])
        dbgen.insert_extracted_sources(imageid2, results, 'blind')
        associate_extracted_sources(imageid2, deRuiter_r = 3.717)
        
        query = """\
        SELECT id
          FROM extractedsource 
         WHERE image = %s
        """
        self.database.cursor.execute(query, (imageid2,))
        im2 = zip(*self.database.cursor.fetchall())
        self.assertNotEqual(len(im2), 0)
        im2src = im2[0]
        self.assertEqual(len(im2src), 1)

        query = """\
        SELECT id
              ,xtrsrc
              ,datapoints
          FROM runningcatalog
         WHERE dataset = %s
        ORDER BY xtrsrc
        """
        self.database.cursor.execute(query, (dataset.id,))
        rc2 = zip(*self.database.cursor.fetchall())
        self.assertNotEqual(len(rc2), 0)
        runcat2 = rc2[0]
        xtrsrc2 = rc2[1]
        datapoints = rc2[2]
        self.assertEqual(len(runcat2), 2)
        self.assertEqual(xtrsrc2[0], im1src[0])
        self.assertEqual(xtrsrc2[1], im1src[1])
        self.assertEqual(datapoints[0], datapoints[1])
        self.assertEqual(datapoints[0], 2)
        
        query = """\
        SELECT a.runcat
              ,r.xtrsrc as rxtrsrc
              ,a.xtrsrc as axtrsrc
              ,a.type
              ,x.image 
          FROM assocxtrsource a
              ,runningcatalog r
              ,extractedsource x 
         WHERE a.runcat = r.id 
           AND a.xtrsrc = x.id 
           AND r.dataset = %s 
        ORDER BY r.xtrsrc
                ,a.xtrsrc
        """
        self.database.cursor.execute(query, (dataset.id,))
        assoc2 = zip(*self.database.cursor.fetchall())
        self.assertNotEqual(len(assoc2), 0)
        aruncat2 = assoc2[0]
        rxtrsrc2 = assoc2[1]
        axtrsrc2 = assoc2[2]
        atype2 = assoc2[3]
        aimage2 = assoc2[4]
        self.assertEqual(len(aruncat2), 4)
        # We can't tell/predict the order of insertion of the runcat entries,
        # but we can for the xtrsrc of the runcat-xtrsrc pair.
        #self.assertEqual(aruncat2[0], aruncat2[2])
        #self.assertEqual(aruncat2[1], aruncat2[3])
        self.assertEqual(rxtrsrc2[0], rxtrsrc2[1])
        self.assertEqual(rxtrsrc2[2], rxtrsrc2[3])
        self.assertEqual(rxtrsrc2[0], axtrsrc2[0])
        self.assertEqual(rxtrsrc2[1], axtrsrc2[1] - 2)
        self.assertEqual(rxtrsrc2[2], axtrsrc2[2])
        self.assertEqual(rxtrsrc2[3], axtrsrc2[3] - 1)
        self.assertEqual(axtrsrc2[0], im1src[0])
        self.assertEqual(axtrsrc2[1], im2src[0])
        self.assertEqual(axtrsrc2[2], im1src[1])
        self.assertEqual(axtrsrc2[3], im2src[0])
        self.assertEqual(atype2[0], 4)
        self.assertEqual(atype2[1], 3)
        self.assertEqual(atype2[2], 4)
        self.assertEqual(atype2[3], 3)
        self.assertEqual(aimage2[0], imageid1)
        self.assertEqual(aimage2[1], imageid2)
        self.assertEqual(aimage2[2], imageid1)
        self.assertEqual(aimage2[3], imageid2)
        #TODO: Add runcat_flux test

class TestMany2Many(unittest.TestCase):
    """
    These tests will check the many-to-many source associations, i.e. many extractedsources
    that has two (or more) counterparts in the runningcatalog.

    """
    @requires_database()
    def setUp(self):

        self.database = tkpdb.DataBase()

    def tearDown(self):
        """remove all stuff after the test has been run"""
        self.database.close()

    def test_many2many(self):
        dataset = tkpdb.DataSet(database=self.database, data={'description': 'assoc test set: n-m'})
        n_images = 2
        im_params = db_subs.example_dbimage_datasets(n_images)

        # image 1
        image = tkpdb.Image(database=self.database, dataset=dataset, data=im_params[0])
        imageid1 = image.id
        src1 = []
        # 2 sources (located relatively close together, so the catching the many-to-1 case in next image
        src1.append(db_subs.example_extractedsource_tuple(ra=122.985, dec=10.5,
                                                     ra_fit_err=5./3600, dec_fit_err=6./3600, 
                                                     peak = 15e-3, peak_err = 5e-4,
                                                     flux = 15e-3, flux_err = 5e-4,
                                                     sigma = 15,
                                                     beam_maj = 100, beam_min = 100, beam_angle = 45,
                                                     ra_sys_err=20, dec_sys_err=20
                                                        ))
        src1.append(db_subs.example_extractedsource_tuple(ra=123.015, dec=10.5,
                                                     ra_fit_err=5./3600, dec_fit_err=6./3600, 
                                                     peak = 15e-3, peak_err = 5e-4,
                                                     flux = 15e-3, flux_err = 5e-4,
                                                     sigma = 15,
                                                     beam_maj = 100, beam_min = 100, beam_angle = 45,
                                                     ra_sys_err=20, dec_sys_err=20
                                                        ))
        results = []
        results.append(src1[0])
        results.append(src1[1])
        dbgen.insert_extracted_sources(imageid1, results, 'blind')
        # We use a default value of 3.717
        associate_extracted_sources(imageid1, deRuiter_r = 3.717)

        query = """\
        SELECT id
          FROM extractedsource 
         WHERE image = %s
        ORDER BY id
        """
        self.database.cursor.execute(query, (imageid1,))
        im1 = zip(*self.database.cursor.fetchall())
        self.assertNotEqual(len(im1), 0)
        im1src = im1[0]
        self.assertEqual(len(im1src), len(src1))
        
        # image 2
        image = tkpdb.Image(database=self.database, dataset=dataset, data=im_params[1])
        imageid2 = image.id
        src2 = []
        # 2 sources, where both can be associated with both from image 1
        src2.append(db_subs.example_extractedsource_tuple(ra=123.0, dec=10.485,
                                                     ra_fit_err=5./3600, dec_fit_err=6./3600, 
                                                     peak = 15e-3, peak_err = 5e-4,
                                                     flux = 15e-3, flux_err = 5e-4,
                                                     sigma = 15,
                                                     beam_maj = 100, beam_min = 100, beam_angle = 45,
                                                     ra_sys_err=20, dec_sys_err=20
                                                        ))
        src2.append(db_subs.example_extractedsource_tuple(ra=123.0, dec=10.515,
                                                     ra_fit_err=5./3600, dec_fit_err=6./3600, 
                                                     peak = 15e-3, peak_err = 5e-4,
                                                     flux = 15e-3, flux_err = 5e-4,
                                                     sigma = 15,
                                                     beam_maj = 100, beam_min = 100, beam_angle = 45,
                                                     ra_sys_err=20, dec_sys_err=20
                                                        ))
        results = []
        results.append(src2[0])
        results.append(src2[1])
        dbgen.insert_extracted_sources(imageid2, results, 'blind')
        associate_extracted_sources(imageid2, deRuiter_r = 3.717)
        
        query = """\
        SELECT id
          FROM extractedsource 
         WHERE image = %s
        ORDER BY id
        """
        self.database.cursor.execute(query, (imageid2,))
        im2 = zip(*self.database.cursor.fetchall())
        self.assertNotEqual(len(im2), 0)
        im2src = im2[0]
        self.assertEqual(len(im2src), len(src2))

        query = """\
        SELECT id
              ,xtrsrc
              ,datapoints
          FROM runningcatalog
         WHERE dataset = %s
        ORDER BY xtrsrc
        """
        self.database.cursor.execute(query, (dataset.id,))
        rc2 = zip(*self.database.cursor.fetchall())
        self.assertNotEqual(len(rc2), 0)
        runcat2 = rc2[0]
        xtrsrc2 = rc2[1]
        datapoints = rc2[2]
        self.assertEqual(len(runcat2), 2)
        self.assertEqual(xtrsrc2[0], im1src[0])
        self.assertEqual(xtrsrc2[1], im1src[1])
        self.assertEqual(datapoints[0], datapoints[1])
        self.assertEqual(datapoints[0], 2)
        
        query = """\
        SELECT a.runcat
              ,r.xtrsrc as rxtrsrc
              ,a.xtrsrc as axtrsrc
              ,a.type
              ,x.image 
          FROM assocxtrsource a
              ,runningcatalog r
              ,extractedsource x 
         WHERE a.runcat = r.id 
           AND a.xtrsrc = x.id 
           AND r.dataset = %s 
        ORDER BY r.xtrsrc
                ,a.xtrsrc
        """
        self.database.cursor.execute(query, (dataset.id,))
        assoc2 = zip(*self.database.cursor.fetchall())
        self.assertNotEqual(len(assoc2), 0)
        aruncat2 = assoc2[0]
        rxtrsrc2 = assoc2[1]
        axtrsrc2 = assoc2[2]
        atype2 = assoc2[3]
        aimage2 = assoc2[4]
        self.assertEqual(len(aruncat2), 4)
        # Idem as many-to-one case
        #self.assertEqual(aruncat2[0], aruncat2[3])
        #self.assertEqual(aruncat2[1], aruncat2[2])
        self.assertEqual(rxtrsrc2[0], rxtrsrc2[1])
        self.assertEqual(rxtrsrc2[2], rxtrsrc2[3])
        self.assertEqual(rxtrsrc2[0], axtrsrc2[0])
        self.assertEqual(rxtrsrc2[1], axtrsrc2[1] - 3)
        self.assertEqual(rxtrsrc2[2], axtrsrc2[2])
        self.assertEqual(rxtrsrc2[3], axtrsrc2[3] - 1)
        self.assertEqual(axtrsrc2[0], im1src[0])
        self.assertEqual(axtrsrc2[1], im2src[1])
        self.assertEqual(axtrsrc2[2], im1src[1])
        self.assertEqual(axtrsrc2[3], im2src[0])
        self.assertEqual(atype2[0], 4)
        self.assertEqual(atype2[1], 3)
        self.assertEqual(atype2[2], 4)
        self.assertEqual(atype2[3], 3)
        self.assertEqual(aimage2[0], imageid1)
        self.assertEqual(aimage2[1], imageid2)
        self.assertEqual(aimage2[2], imageid1)
        self.assertEqual(aimage2[3], imageid2)
        #TODO: Add runcat_flux test
<|MERGE_RESOLUTION|>--- conflicted
+++ resolved
@@ -160,21 +160,13 @@
         src_list.append(src2) 
 
         for idx, im in enumerate(im_params):
-<<<<<<< HEAD
+            im['centre_ra'] = 359.9
             image = tkpdb.Image(dataset=dataset, data=im)
             image.insert_extracted_sources([src_list[idx]])
             associate_extracted_sources(image.id, deRuiter_r=3.717)
-        runcat = columns_from_table('runningcatalog', ['datapoints'],
-=======
-            im['centre_ra'] = 359.9
-            image = tkpdb.Image(database=self.database, dataset=dataset, data=im)
-            image.insert_extracted_sources([src_list[idx]])
-            tkpdb.utils.associate_extracted_sources(image.id, deRuiter_r=3.717)
-        runcat = dbutils.columns_from_table(self.database.connection,
-                                   'runningcatalog', ['datapoints', 'wm_ra'],
->>>>>>> 30262941
+        runcat = columns_from_table('runningcatalog', ['datapoints', 'wm_ra'],
                                    where={'dataset':dataset.id})
-        print "***\nRESULTS:", runcat, "\n*****"
+#        print "***\nRESULTS:", runcat, "\n*****"
         self.assertEqual(len(runcat), 1)
         self.assertEqual(runcat[0]['datapoints'], 3)
         avg_ra = ((src0.ra+180)%360 + (src1.ra+180)%360 + (src2.ra+180)%360)/3 - 180
