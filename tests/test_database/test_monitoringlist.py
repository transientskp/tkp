--- conflicted
+++ resolved
@@ -71,7 +71,8 @@
             transients = tr_search.multi_epoch_transient_search(image.id,
                                                      0.0,
                                                      0.0,
-                                                     0.5)
+                                                     0.5,
+                                                     1)
 
             # Adjust (insert/update/remove) transients in monlist as well
             monitoringlist.adjust_transients_in_monitoringlist(image.id,
@@ -137,98 +138,4 @@
         self.assertEqual(len(monruncat), 1)
         self.assertEqual(monruncat[0], assocruncat[0])
         self.assertEqual(ra[0], wm_ra[0])
-<<<<<<< HEAD
-        self.assertAlmostEqual(decl[0], wm_decl[0])
-=======
-        self.assertAlmostEqual(decl[0], wm_decl[0])
-
-#class TestVariableToMonitorlist(unittest.TestCase):
-#    """
-#    These tests will check an intermittent source, having
-#    a null-detection in the second image out of three images.
-#    This source should end up in the monitoringlist
-#    """
-#    @requires_database()
-#    def setUp(self):
-#
-#        self.database = tkpdb.DataBase()
-#
-#    def tearDown(self):
-#        self.database.close()
-#
-#    def test_variableToMonitorlist(self):
-#        dataset = tkpdb.DataSet(database=self.database, data={'description': "Monlist:" + self._testMethodName})
-#        n_images = 3
-#        im_params = db_subs.example_dbimage_datasets(n_images)
-#
-#        steady_srcs = []
-#        # We will work with 2 sources per image
-#        # one being constant in all images and not ending up in the monlist,
-#        # while the second showing flux increase in the second image
-#        # and should be stored in the monlist
-#        n_steady_srcs = 2
-#        for i in range(n_steady_srcs):
-#            src = db_subs.example_extractedsource_tuple()
-#            src = src._replace(ra=src.ra + 2 * i)
-#            steady_srcs.append(src)
-#
-#        im_nr = 1
-#        for im in im_params:
-#            image = tkpdb.Image(database=self.database, dataset=dataset, data=im)
-#
-#            if im_nr == 2:
-#                # flux of second source spikes
-#                steady_srcs[1] = steady_srcs[1]._replace(flux=15e-2)
-#            else:
-#                steady_srcs[1] = steady_srcs[1]._replace(flux=15e-3)
-#
-#            image.insert_extracted_sources(steady_srcs)
-#
-#            ff_nd = monitoringlist.get_nulldetections(image.id, deRuiter_r=3.717)
-##            ff_mon = monitoringlist.get_monsources(image.id, deRuiter_r=3.717)
-##            print "len(ff_nd)=",len(ff_nd)
-##            print "ff_nd=",ff_nd
-##            print "len(ff_mon)=",len(ff_mon)
-##            print "ff_mon=",ff_mon
-##            
-#            # No forced fits
-#            self.assertEqual(len(ff_nd), 0)
-#            self.assertEqual(len(ff_mon), 0)
-#
-#            # Then we do the source association
-#            dbass.associate_extracted_sources(image.id, deRuiter_r=3.717)
-#            monitoringlist.add_nulldetections(image.id)
-#            # We also need to run the transient search in order to pick up the variable
-#            # eta_lim, V_lim, prob_threshold, minpoints, resp.
-#            transients = tr_search.multi_epoch_transient_search(image.id,
-#                                                     0.0,
-#                                                     0.0,
-#                                                     0.5,
-#                                                     1)
-#
-#            # Adjust (insert/update/remove) transients in monlist as well
-#            monitoringlist.adjust_transients_in_monitoringlist(image.id,
-#                                                               transients)
-#            im_nr += 1
-#
-#        # So after the three images have been processed,
-#        # We should have the variable source in the monlist
-#
-#        query = """\
-#        SELECT runcat
-#              ,ra
-#              ,decl
-#          FROM monitoringlist
-#         WHERE dataset = %s
-#        """
-#        self.database.cursor.execute(query, (dataset.id,))
-#        result = zip(*self.database.cursor.fetchall())
-#        self.assertEqual(len(result), 3)
-#        #self.assertEqual(1, 3)
-#        monruncat = result[0]
-#        ra = result[1]
-#        decl = result[2]
-#        self.assertEqual(len(monruncat), 1)
-#        self.assertEqual(ra[0], steady_srcs[1].ra)
-#        self.assertEqual(decl[0], steady_srcs[1].dec)
->>>>>>> ad0e4215
+        self.assertAlmostEqual(decl[0], wm_decl[0])