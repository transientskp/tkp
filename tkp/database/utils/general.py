"""
A collection of back end subroutines (mostly SQL queries).

In this module we collect together various routines
that don't fit into a more specific collection.

Most of the basic insertion routines are kept here,
with exceptions of monitoringlist and transients.
"""

import math
import logging

import monetdb.sql as db
from tkp.config import config
import tkp.database
from tkp.database.database import DataBase
from tkp.utility.coordinates import eq_to_cart

logger = logging.getLogger(__name__)

AUTOCOMMIT = config['database']['autocommit']


lightcurve_query = """
SELECT im.taustart_ts
      ,im.tau_time
      ,ex.f_int
      ,ex.f_int_err
      ,ex.id
      ,im.band
      ,im.stokes
      ,bd.freq_central
  FROM extractedsource ex
      ,assocxtrsource ax
      ,image im
      ,frequencyband bd
 WHERE ax.runcat IN (SELECT runcat
                       FROM assocxtrsource
                      WHERE xtrsrc = %(xtrsrc)s
                    )
   AND ax.xtrsrc = ex.id
   AND ex.image = im.id
   AND bd.id = im.band
ORDER BY im.taustart_ts
"""

update_dataset_process_ts_query = """
UPDATE dataset
   SET process_ts = %(process_ts)s
 WHERE id = %(dataset_id)s
"""



def filter_userdetections_extracted_sources(image_id, deRuiter_r, assoc_theta=0.03):
    """Remove the forced-fit user-entry sources, that have a counterpart
    with another extractedsource

    """
    filter_ud_xtrsrcs_query = """\
DELETE 
  FROM extractedsource
 WHERE id IN (SELECT x0.id
                FROM extractedsource x0
                    ,extractedsource x1
               WHERE x0.image = %(image_id)s
                 AND x0.extract_type = 3
                 AND x1.image = %(image_id)s
                 AND x1.extract_type IN (0, 1, 2)
                 AND x1.zone BETWEEN CAST(FLOOR(x0.decl - %(assoc_theta)s) as INTEGER)
                                 AND CAST(FLOOR(x0.decl + %(assoc_theta)s) as INTEGER)
                 AND x1.decl BETWEEN x0.decl - %(assoc_theta)s
                                 AND x0.decl + %(assoc_theta)s
                 AND x1.ra BETWEEN x0.ra - alpha(%(assoc_theta)s, x0.decl)
                               AND x0.ra + alpha(%(assoc_theta)s, x0.decl)
                 AND SQRT(  (x0.ra * COS(RADIANS(x0.decl)) - x1.ra * COS(RADIANS(x1.decl)))
                          * (x0.ra * COS(RADIANS(x0.decl)) - x1.ra * COS(RADIANS(x1.decl)))
                          / (x0.ra_err * x0.ra_err + x1.ra_err * x1.ra_err)
                         +  (x0.decl - x1.decl) * (x0.decl - x1.decl)
                          / (x0.decl_err * x0.decl_err + x1.decl_err * x1.decl_err)
                         ) < %(deRuiter_red)s
             )
    """
    args = {'image_id': image_id,
            'assoc_theta': assoc_theta,
            'deRuiter_red': deRuiter_r / 3600.
    }
    cursor = tkp.database.query(filter_ud_xtrsrcs_query, args, True)
    if cursor.rowcount == 0:
        logger.info("No user-entry sources removed from extractedsource for "
                    "image %s" % (image_id,))
    else:
        logger.info("Removed %d sources from extractedsource for image %s" %
                    (cursor.rowcount, image_id))


def update_dataset_process_ts(dataset_id, process_ts):
    """Update dataset start-of-processing timestamp.

    """
    args = {'dataset_id': dataset_id, 'process_ts': process_ts}
    tkp.database.query(update_dataset_process_ts_query, args, commit=True)
    return dataset_id


def insert_dataset(description):
    """Insert dataset with description as given by argument.

    DB function insertDataset() sets the necessary default values.
    """
    query = "SELECT insertDataset(%s)"
    arguments = description
    cursor = tkp.database.query(query, arguments, commit=True)
    dataset_id = cursor.fetchone()[0]
    return dataset_id


<<<<<<< HEAD
def insert_image(dataset, freq_eff, freq_bw, taustart_ts, tau_time,
                 beam_maj, beam_min, beam_pa, deltax, deltay, url,
=======
def insert_image(conn,
                 dataset, freq_eff, freq_bw, taustart_ts, tau_time,
                 beam_smaj_pix, beam_smin_pix, beam_pa_rad, deltax, deltay, url,
>>>>>>> 42295e9e
                 centre_ra, centre_decl, xtr_radius
                 ):
    """Insert an image for a given dataset with the column values
    given in the argument list.

    Args:
     - restoring beam: beam_smaj_pix, beam_smin_pix are the semimajor and
       semiminor axes in pixel values; beam_pa_rad is the position angle
       in radians.
       They all will be converted to degrees, because that is unit used in 
       the database.
     - centre_ra, centre_decl, xtr_radius:
       These define the region within ``xtr_radius`` degrees of the
       field centre, that will be used for source extraction.
       (This obviously implies a promised on behalf of the pipeline not to do
       anything else!)
       Note centre_ra, centre_decl, extracion_radius should all be in degrees.

    """
<<<<<<< HEAD
    query = "SELECT insertImage(%s, %s, %s, %s, %s, %s, %s, %s, %s, %s, %s, %s, %s, %s)"
    arguments = (dataset, tau_time, freq_eff, freq_bw, taustart_ts,
                 beam_maj, beam_min, beam_pa, deltax, deltay, url,
                 centre_ra, centre_decl, xtr_radius)
    cursor = tkp.database.query(query, arguments, commit=True)
=======
    query = """\
    SELECT insertImage(%(dataset)s
                      ,%(tau_time)s
                      ,%(freq_eff)s
                      ,%(freq_bw)s
                      ,%(taustart_ts)s
                      ,%(rb_smaj)s
                      ,%(rb_smin)s
                      ,%(rb_pa)s
                      ,%(deltax)s
                      ,%(deltay)s
                      ,%(url)s
                      ,%(centre_ra)s
                      ,%(centre_decl)s
                      ,%(xtr_radius)s
                      )
    """
    arguments = {'dataset': dataset, 'tau_time': tau_time, 'freq_eff': freq_eff, 
                 'freq_bw': freq_bw, 'taustart_ts': taustart_ts,
                 'rb_smaj': beam_smaj_pix * math.fabs(deltax),
                 'rb_smin': beam_smin_pix * math.fabs(deltay),
                 'rb_pa': 180 * beam_pa_rad / math.pi, 
                 'deltax': deltax, 'deltay': deltay, 
                 'url': url,
                 'centre_ra': centre_ra, 'centre_decl': centre_decl, 
                 'xtr_radius': xtr_radius}
    cursor = tkp.database.query(conn, query, arguments, commit=True)
>>>>>>> 42295e9e
    image_id = cursor.fetchone()[0]
    return image_id


def insert_extracted_sources(image_id, results, extract):
    """Insert all extracted sources with their properties that were detected by
    the Source Extraction procedures into the extractedsources table.

    Therefore, we use a temporary table containing the "raw" detections,
    from which the sources will then be inserted into extractedsources.

    (ra , dec , [deg]
    ra_err, dec_err, [deg, but converted to as in db]
    peak, peak_err,  [Jy]
    flux, flux_err,    [Jy]
    significance level,
    beam major width , beam minor width, [as]
    beam parallactic angle).  [deg]
    extract tells whether the source results are originating from:
    0: blind source extraction
    1: from forced fits at null detection locations
    2: from forced fits for monitoringlist sources

    The content of results is in the following sequence:
    (ra, dec, ra_fit_err, dec_fit_err, peak_flux, peak_flux_err, 
    int_flux, int_flux_err, significance level,
    beam major width (as), beam minor width(as), beam parallactic angle,
    ra_sys_err, dec_sys_err).
    See insert_extracted_sources() for a description of extract.
    
    ra_fit_err & dec_fit_err are the 1-sigma errors from the gaussian fit,
    in degrees.
    ra_sys_err and dec_sys_err represent the systematic errors in ra and declination, 
    and are in arcsec!
    ra_err^2 = ra_sys_err^2 + ra_fit_err^2, idem for decl_err.

    For all extracted sources additional parameters are calculated,
    and appended to the sourcefinder data. Appended and converted are:
    - the image id to which the extracted sources belong to 
    - the zone in which an extracted source falls is calculated, based 
      on its declination. We adopt a zoneheight of 1 degree, so
      the floor of the declination represents the zone.
    - the positional errors are converted from degrees to arcsecs
    - the Cartesian coordinates of the source position
    - ra * cos(radians(decl)), this is very often being used in 
      source-distance calculations
    """
    if not len(results):
        logger.info("No extract_type=%s sources added to extractedsource for"
                    " image %s" % (extract, image_id))
        return

    xtrsrc = []
    for src in results:
        r = list(src)
        r[2] = r[2] * 3600. # ra_fit_err converted to arcsec
        r[3] = r[3] * 3600. # decl_fit_err converted to arcsec
        # ra_err: sqrt of quadratic sum of sys and fit errors, in arcsec
        r.append(math.sqrt(r[12]**2 + r[2]**2)) 
        # decl_err: sqrt of quadratic sum of sys and fit errors, in arcsec
        r.append(math.sqrt(r[13]**2 + r[3]**2))
        r.append(image_id) # id of the image
        r.append(int(math.floor(r[1]))) # zone
        r.extend(eq_to_cart(r[0], r[1])) #Cartesian x,y,z
        r.append(r[0] * math.cos(math.radians(r[1]))) # ra * cos(radias(decl))
        if extract == 'blind':
            r.append(0)
        elif extract == 'ff_nd':
            r.append(1)
        elif extract == 'ff_mon':
            r.append(2)
        elif extract == 'ff_ud':
            r.append(3)
        else:
            raise ValueError("Not a valid extractedsource insert type: '%s'" % extract)
        xtrsrc.append(r)
    values = [str(tuple(xsrc)) for xsrc in xtrsrc]

    query = """\
INSERT INTO extractedsource
  (ra
  ,decl
  ,ra_fit_err
  ,decl_fit_err
  ,f_peak
  ,f_peak_err
  ,f_int
  ,f_int_err
  ,det_sigma
  ,semimajor
  ,semiminor
  ,pa
  ,ra_sys_err
  ,decl_sys_err
  ,ra_err
  ,decl_err
  ,image
  ,zone
  ,x
  ,y
  ,z
  ,racosdecl
  ,extract_type
  )
VALUES
""" + ",".join(values)
    cursor = tkp.database.query(query, commit=True)
    insert_num = cursor.rowcount
    if insert_num == 0:
            logger.info("No forced-fit sources added to extractedsource for "
                        "image %s" % (image_id,))
    elif extract == 'blind':
        logger.info("Inserted %d sources in extractedsource for image %s" %
                    (insert_num, image_id))
    elif extract == 'ff_nd':
        logger.info("Inserted %d forced-fit null detections in extractedsource"
                    " for image %s" % (insert_num, image_id))
    elif extract == 'ff_mon':
        logger.info("Inserted %d forced-fit monitoringsources in "
                    "extractedsource for image %s"  % (insert_num, image_id))
    elif extract == 'ff_ud':
        logger.info("Inserted %d forced-fit user entries in extractedsource "
                    "for image %s" % (insert_num, image_id))


def lightcurve(xtrsrcid):
    """Obtain a light curve for a specific extractedsource
    Args:
        xtrsrcid (int): the source identifier that corresponds to a
        point on the light curve. Note that the point does not have to
        be the start (first) point of the light curve.
    Returns:
        A list of tuples, each tuple containing (in order):
            - observation start time as a datetime.datetime object
            - integration time (float)
            - integrated flux (float)
            - integrated flux error (float)
            - database ID of this particular source
            - frequency band ID
            - stokes
    """
    args = {'xtrsrc': xtrsrcid}
    cursor = tkp.database.query(lightcurve_query, args)
    return cursor.fetchall()


def match_nearests_in_catalogs(runcatid, radius, deRuiter_r):
    """Match a source with position ra, decl with catalogedsources
    within radius

    The function does not return the best match, but a list of sources
    that are contained within radius, ordered by distance.

    One can limit the list of matches using assoc_r for a
    goodness-of-match measure.
    
    Args:
        runcatid: id of source in runningcatalog

        radius (float): search radius around the source to search, in
        degrees

        deRuiter_r (float): the De Ruiter radius, a dimensionless search radius.
        Source pairs with a De Ruiter radius that falls outside the cut-off
        are discarded as genuine association.
        
    The return values are ordered first by catalog, then by
    assoc_r. So the first source in the list is the closest match for
    a catalog.
    """
    query = """\
SELECT c.id
      ,c.catsrcname
      ,c.catalog
      ,k.name
      ,c.ra
      ,c.decl
      ,c.ra_err
      ,c.decl_err
      ,3600 * DEGREES(2 * ASIN(SQRT( (r.x - c.x) * (r.x - c.x)
                                   + (r.y - c.y) * (r.y - c.y)
                                   + (r.z - c.z) * (r.z - c.z)
                                   ) / 2)
                     ) AS distance_arcsec
      ,3600 * SQRT(  (r.wm_ra - c.ra) * COS(RADIANS(r.wm_decl))
                   * (r.wm_ra - c.ra) * COS(RADIANS(r.wm_decl))
                     / (r.wm_ra_err * r.wm_ra_err + c.ra_err * c.ra_err)
                  + (r.wm_decl - c.decl) * (r.wm_decl - c.decl)
                    / (r.wm_decl_err * r.wm_decl_err + c.decl_err * c.decl_err)
                  ) AS assoc_r
  FROM runningcatalog r
      ,catalogedsource c
      ,catalog k
 WHERE r.id = %(runcatid)s
   AND c.zone BETWEEN CAST(FLOOR(r.wm_decl - %(radius)s) AS INTEGER)
                  AND CAST(FLOOR(r.wm_decl + %(radius)s) AS INTEGER)
   AND c.decl BETWEEN r.wm_decl - %(radius)s
                  AND r.wm_decl + %(radius)s
   AND c.ra BETWEEN r.wm_ra - alpha(%(radius)s, r.wm_decl)
                AND r.wm_ra + alpha(%(radius)s, r.wm_decl)
   AND c.x * r.x + c.y * r.y + c.z * r.z > COS(RADIANS(%(radius)s))
   AND c.catalog = k.id
   AND SQRT(  (r.wm_ra - c.ra) * COS(RADIANS(r.wm_decl))
                   * (r.wm_ra - c.ra) * COS(RADIANS(r.wm_decl))
                     / (r.wm_ra_err * r.wm_ra_err + c.ra_err * c.ra_err)
                  + (r.wm_decl - c.decl) * (r.wm_decl - c.decl)
                    / (r.wm_decl_err * r.wm_decl_err + c.decl_err * c.decl_err)
                  ) < %(deruiter)s
ORDER BY c.catalog
        ,assoc_r
"""

    args = {'runcatid': runcatid, 'radius': radius, 'deruiter': deRuiter_r/3600.}
    cursor = tkp.database.query(query, args, True)
    results = cursor.fetchall()
    descriptions = ['catsrcid', 'catsrcname', 'catid', 'catname', 'ra', 'decl',
                                'ra_err', 'decl_err', 'dist_arcsec', 'assoc_r']
    result_dicts = []
    for result in results:
        result_dicts.append(dict(zip(descriptions, result)))
    return result_dicts

<|MERGE_RESOLUTION|>--- conflicted
+++ resolved
@@ -116,14 +116,8 @@
     return dataset_id
 
 
-<<<<<<< HEAD
 def insert_image(dataset, freq_eff, freq_bw, taustart_ts, tau_time,
-                 beam_maj, beam_min, beam_pa, deltax, deltay, url,
-=======
-def insert_image(conn,
-                 dataset, freq_eff, freq_bw, taustart_ts, tau_time,
                  beam_smaj_pix, beam_smin_pix, beam_pa_rad, deltax, deltay, url,
->>>>>>> 42295e9e
                  centre_ra, centre_decl, xtr_radius
                  ):
     """Insert an image for a given dataset with the column values
@@ -143,13 +137,6 @@
        Note centre_ra, centre_decl, extracion_radius should all be in degrees.
 
     """
-<<<<<<< HEAD
-    query = "SELECT insertImage(%s, %s, %s, %s, %s, %s, %s, %s, %s, %s, %s, %s, %s, %s)"
-    arguments = (dataset, tau_time, freq_eff, freq_bw, taustart_ts,
-                 beam_maj, beam_min, beam_pa, deltax, deltay, url,
-                 centre_ra, centre_decl, xtr_radius)
-    cursor = tkp.database.query(query, arguments, commit=True)
-=======
     query = """\
     SELECT insertImage(%(dataset)s
                       ,%(tau_time)s
@@ -176,8 +163,7 @@
                  'url': url,
                  'centre_ra': centre_ra, 'centre_decl': centre_decl, 
                  'xtr_radius': xtr_radius}
-    cursor = tkp.database.query(conn, query, arguments, commit=True)
->>>>>>> 42295e9e
+    cursor = tkp.database.query(query, arguments, commit=True)
     image_id = cursor.fetchone()[0]
     return image_id
 
