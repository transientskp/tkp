--- conflicted
+++ resolved
@@ -4,10 +4,6 @@
 This module contains the routines to deal with flagging and monitoring 
 of transient candidates, mostly involving the monitoringlist.
 """
-<<<<<<< HEAD
-=======
-import math, sys
->>>>>>> aa1db896
 import logging
 import monetdb.sql as db
 from tkp.config import config
@@ -17,8 +13,8 @@
 
 logger = logging.getLogger(__name__)
 
-MonitorTuple = namedtuple('MonitorTuple',
-                          ('ra', 'decl', 'runcat', 'monitorid')
+MonitorTuple = namedtuple('MonitorTuple', 
+                          ('ra', 'decl', 'runcat','monitorid')
                           )
 
 AUTOCOMMIT = config['database']['autocommit']
@@ -270,7 +266,7 @@
         """
         ins = cursor.execute(query, (image_id, image_id))
         if not AUTOCOMMIT:
-            conn.commit()
+            conn.commit()                        
         cursor.close()
         if ins == 0:
             logger.info("No new transients inserted in monitoringlist")
@@ -281,466 +277,6 @@
         logger.warn("Query failed:\n%s", query)
         raise
 
-<<<<<<< HEAD
-=======
-def is_monitored(conn, runcatid):
-    """Check whether a source is in the monitoring list.
-    
-        Returns: boolean
-    """
-
-    cursor = conn.cursor()
-    try:
-        query = """\
-        SELECT COUNT(*) 
-          FROM monitoringlist 
-         WHERE runcat = %s
-        """
-        cursor.execute(query, (runcatid,))
-        result = bool(cursor.fetchone()[0])
-    except db.Error, e:
-        query = query % runcatid
-        logger.warn("Query failed: %s", query)
-        raise
-    finally:
-        cursor.close()
-    return result
-
-
-def get_monitoringlist_not_observed(conn, image_id, dataset_id):
-    """
-    Return a list of sources from the monitoringlist that have no 
-    association with the extracted sources for this image.
-    
-    Returns:
-         List of MonitorTuples.
-        
-    
-    There is a bit of logic branching here to decide how the 
-    RA, DEC is determined:
-    
-    -For a source with `blind' extractions, i.e. good signal to noise 
-    in some image, position not pre-specified, then we should use the 
-    weighted mean position from runningcatalog.
-    
-    -For a new, manual entry on monitoringlist,we have no choice but 
-    to use the manually specified co-ordinates.
-    
-    -For a manually specified entry with previous extractions,
-    the best course of action is unclear. Should we use the manually specified 
-    location, or a previous association (via runcat weighted ra, dec) that 
-    might be somewhat offset?
-    For now, we always just return the manual co-ordinates in this case.   
-    
-    TO DO: Carefully consider this logic case and update if necessary!
-    
-    
-    """
-    not_observed = get_monitoringlist_not_observed_blind_entries(
-                                 conn, image_id, dataset_id)
-
-    not_observed.extend(
-            get_monitoringlist_not_observed_manual_entries(
-                               conn, image_id, dataset_id)
-                        )
-    return not_observed
-
-
-
-def get_monitoringlist_not_observed_blind_entries(conn, image_id, dataset_id):
-    """
-    Return a list of sources from the monitoringlist that have no
-    association with the extracted sources for this image, but 
-    are associated with previous blind extractions rather than 
-    manual additions to the monitoringlist. 
-    (and hence have at least one datapoint)
-    
-    We do this by matching the monitoring list runcat with the
-    extractedsource ids through the assocxtrsource table. 
-    Using a left outer join we get nulls in the place where a source should
-    have been, but isn't: these are the sources that are not in
-    extractedsources and thus weren't automatically picked up by the
-    sourcefinder. We limit our query using the image_id (and dataset
-    through image.dataset).
-
-    Lastly, we get the best (weighted averaged) position for the
-    sources to be monitored from the runningcatalog, which shows up in
-    the final inner join.
-
-    See also: get_monitoringlist_not_observed_manual_entries
-     
-    Args:
-
-        conn: A database connection object.
-
-        image_id (int): the image under consideration.
-        dataset_id (int): the dataset to which the image belongs.
-            (Specifying this allows us to narrow the query down better,
-            resulting in a much smaller join)
-
-    Returns (list):
-        A list of sources yet to be observed; format is:
-        [( ra, decl, runcatid , monitorid )]
-    """
-
-
-#NOTES:
-# t1 : A Table comprising pairs of (runcatid, xtrsrcid) 
-#         for extracted sources in this image.
-#    
-# t2: Pairs of runcatid, monitorid, for runcat entries which do NOT have an 
-#        associated extraction in this image 
-#     --- (Join on runcat id of monitoringlist, t1 contains 
-#          xtrsrcid for entries in the monitoringlist 
-#          which also have an extraction in this image, and  
-#          contains NULL for all other entries.
-#          We filter on xtrsrc=NULL to just give the non-extracted runcat entries.)
-#    
-#    Finally, pull in best estimates for RA, DEC by cross matching into runcat.
-#    
-#    
-    try:
-        cursor = conn.cursor()
-        #Query simplified to match new database schema, 23/07/12. -TS
-        query = """\
-        SELECT rc.wm_ra
-              ,rc.wm_decl
-              ,t2.runcat
-              ,t2.monitorid
-          FROM (SELECT ml.id AS monitorid
-                      ,ml.runcat AS runcat
-                  FROM monitoringlist ml
-                       LEFT OUTER JOIN (SELECT ax.runcat as runcat
-                                              ,ax.xtrsrc as xtrsrc
-                                          FROM extractedsource ex
-                                              ,assocxtrsource ax
-                                         WHERE ex.id = ax.xtrsrc
-                                           AND ex.image = %s
-                       ) t1
-                       ON ml.runcat = t1.runcat
-                     WHERE t1.xtrsrc IS NULL
-                         AND ml.dataset = %s
-                         AND ml.userentry = false
-               ) t2
-              ,runningcatalog rc
-         WHERE rc.id = t2.runcat
-        """
-        cursor.execute(query, (image_id, dataset_id))
-        results = cursor.fetchall()
-    except db.Error, e:
-        query = query % (image_id, image_id)
-        logger.warn("Query failed: %s", query)
-        raise
-    finally:
-        cursor.close()
-    return [MonitorTuple._make(r) for r in results]
-
-def get_monitoringlist_not_observed_manual_entries(conn, image_id, dataset_id):
-    """
-    Return a list of manually added entries from the monitoringlist that have no
-    association with the extracted sources for this image.
-    
-    Currently always returns the manually specified co-ordinates.
-    (TO DO: This needs reviewing, we might need something smarter) 
-    
-    Returns:
-        List of MonitorTuples
-    """
-
-
-##Notes:
-# See: comments for blind entries function.
-# NB if ml entry is new, runcat will be NULL
-#    but this will still generate a valid row in the left join 
-#    (with xtrsrc=NULL), so it's fine.
-#
-    try:
-        cursor = conn.cursor()
-        query = """\
-        SELECT ml.ra as ra
-                ,ml.decl AS decl
-                ,ml.runcat AS runcat
-                ,ml.id AS monitorid
-          FROM monitoringlist ml
-           LEFT OUTER JOIN (SELECT ax.runcat as runcat
-                                  ,ax.xtrsrc as xtrsrc
-                              FROM extractedsource ex
-                              ,assocxtrsource ax
-                             WHERE ex.id = ax.xtrsrc
-                               AND ex.image = %s
-               ) t1
-               ON ml.runcat = t1.runcat
-             WHERE t1.xtrsrc IS NULL
-             AND ml.dataset = %s
-             AND ml.userentry = true
-        """
-        cursor.execute(query, (image_id, dataset_id))
-        results = cursor.fetchall()
-    except db.Error, e:
-        query = query % (image_id, image_id)
-        logger.warn("Query failed: %s", query)
-        raise
-    finally:
-        cursor.close()
-    return [MonitorTuple._make(r) for r in results]
-
-
-def insert_monitored_sources(conn, results, image_id):
-    """Insert the list of measured monitoring sources for this image into
-    extractedsource and runningcatalog.
-
-    For user-inserted sources (i.e., sources that were not discovered
-    automatically), the source will be inserted into the
-    runningcatalog as well; for "normal" monitoring sources (i.e.,
-    ones that preset a transient), this does not happen, to not
-    pollute the runningcatalog averages for this entry.
-
-    The insertion into runningcatalog can be done by xtrsrc_id from
-    monitoringlist. In case it is negative, it is appended to
-    runningcatalog, and xtrsrc_id is updated in the monitoringlist.
-    
-    TO DO: Refactor into smaller functions 
-        (+ I think there is probably some code duplication here) 
-    
-    Args:
-    
-    results -- list of tuples,
-    [(runcat_id, monitoringlist_id, 
-    ra, dec,
-    ...    
-    beam_angle)] 
-    (See tuple unpacking below)     
-    """
-
-    cursor = conn.cursor()
-    # step through all the indiviudal results (/sources)
-    #NB Commit at the end.
-    for runcatid, monitorid, result in results:
-
-
-        #TO DO: This whole logic flow probably needs cleaning up more, and optimizing.
-
-        # Always insert them into extractedsource
-        xtrsrcid = _insert_user_monitored_source_into_extractedsource(
-                             cursor, image_id, result)
-
-        if runcatid is None:
-            #This is a userentry, measured for the first time. It needs a runcat entry.
-            runcatid = _insert_user_monitored_source_into_runcat(
-                                 cursor, xtrsrcid, image_id)
-
-            #Also update the monitoringlist entry
-            _update_monitoringlist_entry_rcid(cursor, monitorid, runcatid)
-
-
-        # Whether the source is user or blind-extraction generated,
-        # We don't update the runningcatalog, because:
-        # - the fluxes are below the detection limit, and
-        #   add little to nothing to the average flux
-        # - the positions will have large errors, and
-        #   contribute very litte to the average position
-        # We thus only need to update the association table,
-        _insert_monitored_source_into_assocxtrsource(cursor, runcatid, xtrsrcid)
-
-    if not AUTOCOMMIT:
-        conn.commit()
-    cursor.close()
-
-def _insert_user_monitored_source_into_extractedsource(cursor, image_id, result):
-    """Returns: xtrsrcid
-    
-       TO DO: Could use general purpose extractedsource insertion routine,
-               if only it returned the xtrsrc ids.
-    """
-    # Note: ra/decl_fit_err in degrees
-    # Note: ra/decl_sys_err in arcsec
-    # Note: ra/decl_err, to be calculated, in arcsec
-    (ra, dec, ra_fit_err, decl_fit_err, peak, peak_err, flux, flux_err, sigma,
-    semimajor, semiminor, pa, ra_sys_err, decl_sys_err) = result
-    ra_err = math.sqrt(ra_sys_err ** 2 + (ra_fit_err * 3600.) ** 2)
-    decl_err = math.sqrt(decl_sys_err ** 2 + (decl_fit_err * 3600.) ** 2)
-    x = math.cos(math.radians(dec)) * math.cos(math.radians(ra))
-    y = math.cos(math.radians(dec)) * math.sin(math.radians(ra))
-    z = math.sin(math.radians(dec))
-    racosdecl = ra * math.cos(math.radians(dec))
-    query = """\
-    INSERT INTO extractedsource
-      (image
-      ,zone
-      ,ra
-      ,decl
-      ,ra_err
-      ,decl_err
-      ,x
-      ,y
-      ,z
-      ,racosdecl
-      ,det_sigma
-      ,f_peak
-      ,f_peak_err
-      ,f_int
-      ,f_int_err
-      ,semimajor
-      ,semiminor
-      ,pa
-      ,ra_fit_err
-      ,decl_fit_err
-      ,ra_sys_err
-      ,decl_sys_err
-      ,extract_type
-      )
-    VALUES
-      (%s
-      ,%s
-      ,%s
-      ,%s
-      ,%s
-      ,%s
-      ,%s
-      ,%s
-      ,%s
-      ,%s
-      ,%s
-      ,%s
-      ,%s
-      ,%s
-      ,%s
-      ,%s
-      ,%s
-      ,%s
-      ,%s
-      ,%s
-      ,%s
-      ,%s
-      ,1
-      )
-    """
-    try:
-        cursor.execute(
-            query, (image_id, int(math.floor(dec)), ra, dec, ra_err, decl_err,
-                    x, y, z, racosdecl, sigma, peak, peak_err, flux, flux_err,
-                    semimajor, semiminor, pa,
-                    ra_fit_err * 3600., decl_fit_err * 3600., ra_sys_err, decl_sys_err))
-        return cursor.lastrowid
-    except db.Error, e:
-        query = query % (
-            image_id, int(math.floor(dec)), ra, dec, ra_err, decl_err,
-            x, y, z, sigma, peak, peak_err, flux, flux_err,
-            semimajor, semiminor, pa,
-            ra_fit_err * 3600., decl_fit_err * 3600., ra_sys_err, decl_sys_err)
-        logger.warn("Query failed: %s", query)
-        cursor.close()
-        raise
-
-
-
-def _insert_user_monitored_source_into_runcat(cursor, xtrsrcid, image_id):
-    """Returns: runcatid"""
-
-    # Insert as new source into the running catalog
-    # and update the monitoringlist.xtrsrc
-    query = """\
-    INSERT INTO runningcatalog
-        (xtrsrc
-        ,dataset
-        ,datapoints
-        ,zone
-        ,wm_ra
-        ,wm_decl
-        ,wm_ra_err
-        ,wm_decl_err
-        ,avg_wra
-        ,avg_wdecl
-        ,avg_weight_ra
-        ,avg_weight_decl
-        ,x
-        ,y
-        ,z
-        )
-        SELECT x0.id
-              ,i0.dataset
-              ,1
-              ,x0.zone
-              ,x0.ra
-              ,x0.decl
-              ,x0.ra_err
-              ,x0.decl_err
-              ,x0.ra / (x0.ra_err * x0.ra_err)
-              ,x0.decl / (x0.decl_err * x0.decl_err)
-              ,1 / (x0.ra_err * x0.ra_err)
-              ,1 / (x0.decl_err * x0.decl_err)
-              ,x0.x
-              ,x0.y
-              ,x0.z
-          FROM extractedsource x0
-              ,image i0
-         WHERE x0.id = %s
-           AND i0.id = %s
-    """
-    # TODO: Add runcat_flux as well!
-    try:
-#                print "*** QUERY: ***"
-#                print query % (xtrsrcid, image_id)
-        cursor.execute(query, (xtrsrcid, image_id))
-        #Doesn't work, returns -1
-        #TO DO: Figure out why?
-#                print "****LASTROWID: ",cursor.lastrowid, "*****"
-#                ret_id = cursor.lastrowid
-        query = """SELECT id 
-        FROM runningcatalog
-        WHERE xtrsrc = %s"""
-        cursor.execute(query, (xtrsrcid,))
-        rc_id = cursor.fetchone()[0]
-        logger.info("RCID: %s" % rc_id)
-        return rc_id
-    except db.Error, e:
-        query = query % (image_id, xtrsrcid)
-        logger.warn("query failed: %s", query)
-        cursor.close()
-        raise
-
-def _update_monitoringlist_entry_rcid(cursor, monitorid, runcatid):
-    # Now update the monitoringlist.runcat
-    query = """\
-    UPDATE monitoringlist 
-       SET runcat = %s 
-     WHERE id = %s
-    """
-    try:
-        cursor.execute(query, (runcatid, monitorid))
-    except db.Error, e:
-#                query = query % (xtrsrcid, xtrsrc_id)
-        logger.warn("query failed: %s", query % (runcatid, monitorid))
-        cursor.close()
-        raise
-
-def _insert_monitored_source_into_assocxtrsource(cursor, runcatid, xtrsrcid):
-    query = """\
-    INSERT INTO assocxtrsource 
-      (runcat
-      ,xtrsrc
-      ,type
-      ,distance_arcsec
-      ,r
-      ,loglr
-      )
-    VALUES 
-      (%s
-      ,%s
-      ,0
-      ,0
-      ,0
-      ,0)
-    """
-    try:
-        cursor.execute(query, (runcatid, xtrsrcid))
-    except db.Error, e:
-        query = query % (runcatid, xtrsrcid)
-        logger.warn("query failed: %s", query)
-        cursor.close()
-        raise
-
->>>>>>> aa1db896
 
 def add_nulldetections(image_id):
     """
@@ -815,10 +351,7 @@
         logger.warn("query failed:\n%s", query)
         raise
 
-<<<<<<< HEAD
-=======
-
->>>>>>> aa1db896
+
 
 def add_manual_entry_to_monitoringlist(conn, dataset_id,
                           ra, dec):
@@ -849,86 +382,9 @@
         if not AUTOCOMMIT:
             conn.commit()
     except db.Error:
-        query = query
+        query = query 
         logger.warn("Query %s failed", query)
         cursor.close()
         raise
     finally:
-<<<<<<< HEAD
-        cursor.close()
-=======
-        cursor.close()
-
-def select_winking_sources(conn, dsid):
-    """Select sources not detected in all epochs.
-    
-    Selects entries in running catalog which
-    are not detected in *all* the images belonging to the dataset.
-    
-    Returns:
-        list of dicts:
-            [ {runcat, xtrsrc, datapoints} ]
-    """
-
-    query = "SELECT count(*) FROM image WHERE dataset=%s AND id NOT IN (SELECT image FROM rejection)" % dsid
-    cursor = tkp.database.query(conn, query)
-    nimgs = cursor.fetchone()[0]
-
-    query = "SELECT id, xtrsrc, datapoints FROM runningcatalog WHERE dataset=%s AND datapoints<>%s" % (dsid, nimgs)
-    cursor = tkp.database.query(conn, query)
-    results = cursor.fetchall()
-    resultdict = [dict(runcat=x[0], xtrsrc=x[1], datapoints=x[2]) for x in results]
-    return resultdict
-
-def select_transient_candidates_above_thresh(
-                    conn,
-                    runcat_ids,
-                    single_epoch_threshold,
-                    combined_threshold
-                    ):
-    """Takes a list of runcat_ids for candidate transients.
-    
-    Selects info for those which exceed the specified detection thresholds.
-    
-    Returns: a list of dicts
-        [ {runcat, max_det_sigma, sum_det_sigma} ]
-        
-    """
-
-    if not runcat_ids:
-        return []
-    cursor = conn.cursor()
-    try:
-        ids_placeholder = ", ".join(["%s"] * len(runcat_ids))
-        query = """\
-SELECT ax.runcat
-       ,MAX(ex.det_sigma)
-       ,SUM(ex.det_sigma)
-    FROM 
-        assocxtrsource ax
-        ,extractedsource ex
-    WHERE ax.runcat in ({0}) 
-        AND ax.xtrsrc = ex.id
-    GROUP BY ax.runcat
-    HAVING 
-        MAX(ex.det_sigma)>=%s    
-        AND SUM(ex.det_sigma)>=%s;
-""".format(ids_placeholder)
-        query_tuple = tuple(runcat_ids + [single_epoch_threshold, combined_threshold])
-
-#        print "QUERY:"
-#        print query % query_tuple
-        cursor.execute(query, query_tuple)
-        results = cursor.fetchall()
-        results = [dict(runcat=x[0], max_det_sigma=x[1], sum_det_sigma=x[2])
-                   for x in results]
-        if not AUTOCOMMIT:
-            conn.commit()
-    except db.Error:
-        logger.warn("Failed on query %s", query)
-        raise
-    finally:
-        cursor.close()
-    return results
-    pass
->>>>>>> aa1db896
+        cursor.close()
