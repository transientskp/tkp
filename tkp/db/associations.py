--- conflicted
+++ resolved
@@ -1144,12 +1144,8 @@
         ,tr.status
         ,tr.t_start
         ,tr.transient_type
-<<<<<<< HEAD
         ,tr.previous_limits_image
-    FROM (SELECT runcat
-=======
     FROM (SELECT runcat as old_runcat_id
->>>>>>> e69e2ee6
             FROM temprunningcatalog
            WHERE inactive = FALSE
           GROUP BY runcat
@@ -1910,10 +1906,11 @@
     Looks up previous images relevant to this source-position, using the
     following criteria - images must:
 
-     - overlap the new-source position, according to the skyregion information
-     - be in the same dataset
-     - be in the same frequency band
-     - have an earlier timestamp than the current image,
+     - overlap the new-source position, according to the skyregion
+       information;
+     - be in the same dataset;
+     - be in the same frequency band;
+     - have an earlier timestamp than the current image;
      - have not been rejected.
 
     For those images we calculate the per-previous-image detection-thresholds,
@@ -1922,11 +1919,11 @@
     A new source is 'possibly transient' (type 0) if it
     passes the following tests:
 
-     -Was not detected in a skyregion being surveyed for the first time.
-     -Has a flux-value such that:
+     - Was not detected in a skyregion being surveyed for the first time.
+     - Has a flux-value such that:
 
         flux > MIN_OVER_I [ (rms_min_I*(det_I + new_source_sigma_margin) ]
-<<<<<<< HEAD
+
       (where I indexes the images)
       i.e. if it was a steady-source, it should have been already detected if
       it was in the *low-RMS* area of the previous image with best detection
@@ -1936,6 +1933,7 @@
     bright enough that, if it were a steady source, it should have been detected
     even if it was in the *high-RMS* area of the aforementioned 'low rms_min'
     image, i.e.
+
         flux > (rms_max_I*(det_I + new_source_sigma_margin))
 
     Note that, once we have located the image with best 'low rms threshold',
@@ -1949,20 +1947,6 @@
     faster performance, but this might need to be re-examined in future,
     especially if we start ingesting images of wildly differing sizes and
     noise non-uniformity characteristics (e.g. single pointings vs mosaics) etc.
-=======
-
-     (where I indexes the images)
-     i.e. if it was a steady-source, it should have been detected if
-     it was in the *low-RMS* area of the lowest-RMS previous image overlapping
-     this position, even allowing for noise fluctuations.
-
-    Furthermore, a new source is 'likely transient' (type 1) if it is additionally
-    bright enough that, if it were a steady source, it should have been detected
-    even if it was in the *high-RMS* area of the lowest-RMS image overlapping this
-    position, i.e.
-
-        flux > MIN_OVER_I [ (rms_max_I*(det_I + new_source_sigma_margin) ]
->>>>>>> e69e2ee6
 
     We use peak flux (f_peak) as the flux value here, since that is likely
     to be the deciding factor in whether a source gets blindly extracted or not.
@@ -2006,7 +1990,6 @@
   ,transient_type
   ,previous_limits_image
   )
-<<<<<<< HEAD
   SELECT new_src_runcat_id AS runcat
          ,band AS band
          ,1 AS siglevel
@@ -2063,63 +2046,6 @@
   ) ordered_matched_imgs
   WHERE row_num = 1
     AND new_src_flux > low_flux_threshold
-=======
-  SELECT best_limits.new_src_runcat_id AS runcat
-        ,best_limits.new_src_band AS band
-        ,1
-        ,0
-        ,0
-        ,best_limits.new_src_xtr_id AS trigger_xtrsrc
-        ,CASE WHEN best_limits.new_src_flux > best_limits.best_high_thresh
-              THEN 1
-              ELSE 0
-         END as transient_type
-    FROM (SELECT MIN(matched_imgs.low_flux_threshold) AS best_low_thresh
-                ,MIN(matched_imgs.high_flux_threshold) as best_high_thresh
-                ,matched_imgs.new_src_runcat_id
-                ,matched_imgs.new_src_xtr_id
-                ,matched_imgs.new_src_flux
-                ,matched_imgs.new_src_band
-            FROM (SELECT runcat1.id as new_src_runcat_id
-                        ,unassoc_xtr.xtrsrc_id as new_src_xtr_id
-                        ,unassoc_xtr.f_peak as new_src_flux
-                        ,this_img.band as new_src_band
-                        ,(prev_imgs.rms_min *
-                              (prev_imgs.detection_thresh + %(sigma_margin)s))
-                          AS low_flux_threshold
-                        ,(prev_imgs.rms_max *
-                              (prev_imgs.detection_thresh + %(sigma_margin)s))
-                          AS high_flux_threshold
-                  FROM (SELECT x1.id AS xtrsrc_id
-                            ,x1.f_peak
-                        FROM extractedsource x1
-                             LEFT OUTER JOIN temprunningcatalog tmprc
-                             ON x1.id = tmprc.xtrsrc
-                        WHERE x1.image = %(image_id)s
-                          AND tmprc.xtrsrc IS NULL
-                      ) unassoc_xtr
-                     ,runningcatalog runcat1
-                     ,assocskyrgn asky1
-                     ,image this_img
-                     ,image prev_imgs
-                        LEFT OUTER JOIN rejection rj
-                        ON prev_imgs.id = rj.image
-                  WHERE this_img.id = %(image_id)s
-                  AND runcat1.xtrsrc = unassoc_xtr.xtrsrc_id
-                  AND asky1.runcat = runcat1.id
-                  AND prev_imgs.dataset = this_img.dataset
-                  AND prev_imgs.skyrgn = asky1.skyrgn
-                  AND prev_imgs.band = this_img.band
-                  AND this_img.taustart_ts > prev_imgs.taustart_ts
-                  AND rj.image IS NULL
-            ) matched_imgs
-            GROUP BY matched_imgs.new_src_runcat_id
-                    ,matched_imgs.new_src_xtr_id
-                    ,matched_imgs.new_src_flux
-                    ,matched_imgs.new_src_band
-         ) best_limits
-   WHERE best_limits.new_src_flux > best_limits.best_low_thresh
->>>>>>> e69e2ee6
 """
     params = {'image_id': image_id,
               'sigma_margin': new_source_sigma_margin}
