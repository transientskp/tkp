import exceptions
import logging
import tkp.config

logger = logging.getLogger(__name__)

# The version of the TKP DB schema which is assumed by the current tree.
# Increment whenever the schema changes.
DB_VERSION = 21
<<<<<<< HEAD

=======
>>>>>>> 7a93aee9

class DBExceptions(object):
    """
    This provides an engine-agnostic wrapper around the exceptions that can
    the thrown by the database layer: we can refer to eg
    DBExcetions(engine).Error rather than <engine specific module>.Error.

    We handle both the PEP-0249 exceptions as provided by the DB engine, and
    add our own as necessary.
    """
    def __init__(self, engine):
        # RhombusError refers to unhandled source layout, See issue 4778:
        # https://support.astron.nl/lofar_issuetracker/issues/4778
        if engine == "monetdb":
            import monetdb.exceptions
            self.exceptions = monetdb.exceptions
            self.RhombusError = self.exceptions.OperationalError
        elif engine == "postgresql":
            import psycopg2
            self.exceptions = psycopg2
            self.RhombusError = self.exceptions.IntegrityError

    def __getattr__(self, attrname):
        obj = getattr(self.exceptions, attrname)
        # Weed the cluttered psycopg2 namespace: only return things that
        # really are valid database errors.
        if isinstance(obj, type) and issubclass(obj, exceptions.StandardError):
            return obj
        else:
            raise AttributeError(attrname)


class Database(object):
    """
    An object representing a database connection.
    """
    _connection = None
    _configured = False

    # this makes this class a singleton
    _instance = None
    def __new__(cls, *args, **kwargs):
        if not cls._instance:
            cls._instance = object.__new__(cls)
        return cls._instance

    def __init__(self, **kwargs):
        if self._configured:
            if kwargs: logger.warning("Not configuring pre-configured database")
            return
        elif not kwargs:
            kwargs = tkp.config.get_database_config()

        self.engine = kwargs['engine']
        self.database = kwargs['database']
        self.user = kwargs['user']
        self.password = kwargs['password']
        self.host = kwargs['host']
        self.port = kwargs['port']
        logger.info("Database config: %s://%s@%s:%s/%s" % (self.engine,
                                                           self.user,
                                                           self.host,
                                                           self.port,
                                                           self.database))
        self._configured = True
        # Provide placeholders for engine-specific Exception classes
        self.exceptions = DBExceptions(self.engine)

    def connect(self):
        """
        connect to the configured database
        """
        logger.info("connecting to database...")

        kwargs = {}
        if self.user:
            kwargs['user'] = self.user
        if self.host:
            kwargs['host'] = self.host
        if self.database:
            kwargs['database'] = self.database
        if self.password:
            kwargs['password'] = self.password
        if self.port:
            kwargs['port'] = int(self.port)

        # During pipeline operation, we force autocommit to off (which should
        # be the default according to the DB-API specs). See #4885.
        if self.engine == 'monetdb':
            import monetdb.sql
            kwargs['autocommit'] = False
            self._connection = monetdb.sql.connect(**kwargs)
        elif self.engine == 'postgresql':
            import psycopg2
            self._connection = psycopg2.connect(**kwargs)
            self._connection.autocommit = False
        else:
            msg = "engine %s not supported " % self.engine
            logger.error(msg)
            raise NotImplementedError(msg)

        # Check that our database revision matches that expected by the
        # codebase.
        cursor = self.connection.cursor()
        cursor.execute("SELECT value FROM version WHERE name='revision'")
        schema_version = cursor.fetchone()[0]
        if schema_version != DB_VERSION:
            error = "Database version incompatibility (needed %d, got %d)" % (DB_VERSION, schema_version)
            logger.error(error)
            self._connection.close()
            self._connection = None
            raise Exception(error)

        # I don't like this but it is used in some parts of TKP
        self.cursor = self._connection.cursor()

        logger.info("connected to: %s://%s@%s:%s/%s" % (self.engine,
                                                           self.user,
                                                           self.host,
                                                           self.port,
                                                           self.database))


    @property
    def connection(self):
        """
        The database connection, will be created if it doesn't exists.

        This is a property to be backwards compatible with the rest of TKP.

        :return: a database connection
        """
        if not self._connection:
            self.connect()

        # I don't like this but it is used in some parts of TKP
        self.cursor = self._connection.cursor()

        return self._connection

    def close(self):
        """
        close the connection if open
        """
        if self._connection:
            self._connection.close()
        self._connection = None<|MERGE_RESOLUTION|>--- conflicted
+++ resolved
@@ -7,10 +7,6 @@
 # The version of the TKP DB schema which is assumed by the current tree.
 # Increment whenever the schema changes.
 DB_VERSION = 21
-<<<<<<< HEAD
-
-=======
->>>>>>> 7a93aee9
 
 class DBExceptions(object):
     """
