import os
import imp
import threading
import datetime
import time
import logging

from celery import group
from celery.signals import after_setup_logger, after_setup_task_logger

from tkp.config import initialize_pipeline_config, database_config
from tkp.distribute.celery.tasklog import setup_task_log_emitter, monitor_events
from tkp.steps.monitoringlist import add_manual_monitoringlist_entries
from tkp import steps
from tkp.db.orm import Image
from tkp.db import consistency as dbconsistency
from tkp.db import general as dbgen
from tkp.db import monitoringlist as dbmon
from tkp.db import associations as dbass
from tkp.db.dump import dump_db
from tkp.distribute.celery import tasks
from tkp.distribute.common import load_job_config, dump_job_config_to_logdir, setup_file_logging
import tkp.utility.parset as parset


logger = logging.getLogger(__name__)


def runner(func, iterable, arguments, local=False):
    """
    A wrapper for mapping your iterable over a function. If local is False,
    the mapping is performed using celery, else it will be performed locally.

    :param func: The function to be called, should have task decorator
    :param iterable: a list of objects to iterate over
    :param arguments: list of arguments to give to the function
    :param local: False if you want to use celery, True if local run
    :return: the result of the func mapped
    """
    if local:
        return [func(i, *arguments) for i in iterable]
    else:
        if iterable:
            return group(func.s(i, *arguments) for i in iterable)().get()
        else:
            # group()() returns None if group is called with no arguments,
            # leading to an AttributeError with get().
            return []


def string_to_list(my_string):
    """
    Convert a list-like string (as in pipeline.cfg) to a list of values.
    """
    return [x.strip() for x in my_string.strip('[] ').split(',') if x.strip()]

def setup_log_broadcasting():
    # capture celery log events in the background
    after_setup_logger.connect(setup_task_log_emitter)
    after_setup_task_logger.connect(setup_task_log_emitter)
    monitoring_thread = threading.Thread(target=monitor_events,
                                         args=[tasks.trap])
    monitoring_thread.daemon = True
    monitoring_thread.start()

    # we need to wait for the thread to release the import lock
    time.sleep(2)


def group_per_timestep(images):
    """
    groups a list of TRAP images per timestep
    """
    img_dict = {}
    for image in images:
        t = image.taustart_ts
        if t in img_dict:
            img_dict[t].append(image)
        else:
            img_dict[t] = [image]

    grouped_images = img_dict.items()
    grouped_images.sort()
    return grouped_images



def run(job_name, local=False):

    setup_log_broadcasting()
    pipe_config = initialize_pipeline_config(
                             os.path.join(os.getcwd(), "pipeline.cfg"),
                             job_name)

    db_config = database_config(pipe_config, apply=True)
    job_dir = pipe_config.get('layout', 'job_directory')
    debug = pipe_config.getboolean('logging', 'debug')
    log_dir = os.path.dirname(pipe_config.get('logging', 'log_file'))
    setup_file_logging(log_dir, debug)

    if not os.access(job_dir, os.X_OK):
        msg = "can't access job folder %s" % job_dir
        logger.error(msg)
        raise IOError(msg)

    logger.info("Job dir: %s", job_dir)
<<<<<<< HEAD

    job_config = load_job_config(pipe_config)

    # Dump the database to the job directory if:
    # a) we have a job config section called "db_dump", and
    # b) that section contains a "db_dump" option which is True.
    if job_config.has_section("db_dump"):
        dump_cfg = parset.load_section(job_config, 'db_dump')
    else:
        dump_cfg = {}
    if 'db_dump' in dump_cfg and dump_cfg['db_dump']:
        output_name = os.path.join(
            job_dir, "%s_%s_%s.dump" % (
                db_config['host'], db_config['database'],
                datetime.datetime.now().strftime("%Y-%m-%dT%H:%M:%S")
            )
        )
        dump_db(
            db_config['engine'], db_config['host'], str(db_config['port']),
            db_config['database'], db_config['user'], db_config['password'],
            output_name
        )

    images = imp.load_source('images_to_process', os.path.join(job_dir,
=======
    all_images = imp.load_source('images_to_process', os.path.join(job_dir,
>>>>>>> fd4cc5d5
                             'images_to_process.py')).images

    logger.info("dataset %s contains %s images" % (job_name, len(all_images)))

    dump_job_config_to_logdir(log_dir, job_config)

    p_parset = parset.load_section(job_config, 'persistence')
    se_parset = parset.load_section(job_config, 'source_extraction')
    nd_parset = parset.load_section(job_config, 'null_detections')
    tr_parset = parset.load_section(job_config, 'transient_search')

    logger.info("performing database consistency check")
    if not dbconsistency.check():
        logger.error("Inconsistent database found; aborting")
        return 1

    logger.info("performing persistence step")
    # persistence
    imgs = [[img] for img in all_images]
    arguments = [p_parset]
    metadatas = runner(tasks.persistence_node_step, imgs, arguments, local)
    metadatas = [m[0] for m in metadatas]

    dataset_id, image_ids = steps.persistence.master_steps(metadatas,
                                                           se_parset['radius'],
                                                           p_parset)


    # manual monitoringlist entries
    if not add_manual_monitoringlist_entries(dataset_id, []):
        return 1

    db_images = [Image(id=image_id) for image_id in image_ids]

    logger.info("performing quality check")
    # quality_check
    urls = [img.url for img in db_images]
    arguments = [job_config]
    rejecteds = runner(tasks.quality_reject_check, urls, arguments, local)

    good_images = []
    for image, rejected in zip(db_images, rejecteds):
        if rejected:
            reason, comment = rejected
            steps.quality.reject_image(image.id, reason, comment)
        else:
            good_images.append(image)

    if not good_images:
        logger.warn("No good images under these quality checking criteria")
        return

<<<<<<< HEAD
    logger.info("performing source extraction")
    # Sourcefinding
    urls = [img.url for img in good_images]
    arguments = [se_parset]
    extract_sources = runner(tasks.extract_sources, urls, arguments, local)

    logger.info("storing extracted to database")
    for image, sources in zip(good_images, extract_sources):
        dbgen.insert_extracted_sources(image.id, sources, 'blind')
=======
    grouped_images = group_per_timestep(good_images)

    timestep_num = len(grouped_images)
    for n, (timestep, images) in enumerate(grouped_images):
        logging.info("processing %s images in timestep %s (%s/%s)" % (len(images),
                                                              timestep, n+1,
                                                              timestep_num))

        # Sourcefinding
        urls = [img.url for img in images]
        arguments = [se_parset]
        extract_sources = runner(tasks.extract_sources, urls, arguments, local)
>>>>>>> fd4cc5d5

        for image, sources in zip(images, extract_sources):
            dbgen.insert_extracted_sources(image.id, sources, 'blind')

<<<<<<< HEAD
    logger.info("performing null detections")
    # null_detections
    deRuiter_radius = nd_parset['deruiter_radius']
    null_detectionss = [dbmon.get_nulldetections(image.id, deRuiter_radius)
                        for image in good_images]

    logger.info("performing forced fits")
    iters = zip([i.url for i in good_images], null_detectionss)
    arguments = [nd_parset]
    ff_nds = runner(tasks.forced_fits, iters, arguments, local)

    logger.info("inserting forced fits to database")
    for image, ff_nd in zip(good_images, ff_nds):
        dbgen.insert_extracted_sources(image.id, ff_nd, 'ff_nd')

    logger.info("performing database operations")
    for image in good_images:
        logger.info("performing DB operations for image %s" % image.id)
        dbass.associate_extracted_sources(image.id,
                                          deRuiter_r=deRuiter_radius)
        dbmon.add_nulldetections(image.id)
        transients = steps.transient_search.search_transients(image.id,
                                                              tr_parset)
        dbmon.adjust_transients_in_monitoringlist(image.id, transients)
=======
        # null_detections
        deRuiter_radius = nd_parset['deruiter_radius']
        null_detectionss = [dbmon.get_nulldetections(image.id, deRuiter_radius)
                            for image in images]

        iters = zip([i.url for i in images], null_detectionss)
        arguments = [nd_parset]
        ff_nds = runner(tasks.forced_fits, iters, arguments, local)

        for image, ff_nd in zip(images, ff_nds):
            dbgen.insert_extracted_sources(image.id, ff_nd, 'ff_nd')

        for image in images:
            logger.info("performing DB operations for image %s" % image.id)
            dbass.associate_extracted_sources(image.id,
                                              deRuiter_r=deRuiter_radius)
            dbmon.add_nulldetections(image.id)
            transients = steps.transient_search.search_transients(image.id,
                                                                  tr_parset)
            dbmon.adjust_transients_in_monitoringlist(image.id, transients)
>>>>>>> fd4cc5d5

        dbgen.update_dataset_process_end_ts(dataset_id)<|MERGE_RESOLUTION|>--- conflicted
+++ resolved
@@ -1,19 +1,14 @@
 import os
 import imp
-import threading
-import datetime
-import time
 import logging
 
 from celery import group
-from celery.signals import after_setup_logger, after_setup_task_logger
 
 from tkp.config import initialize_pipeline_config, database_config
 from tkp.distribute.celery.tasklog import setup_task_log_emitter, monitor_events
 from tkp.steps.monitoringlist import add_manual_monitoringlist_entries
 from tkp import steps
 from tkp.db.orm import Image
-from tkp.db import consistency as dbconsistency
 from tkp.db import general as dbgen
 from tkp.db import monitoringlist as dbmon
 from tkp.db import associations as dbass
@@ -54,6 +49,7 @@
     """
     return [x.strip() for x in my_string.strip('[] ').split(',') if x.strip()]
 
+
 def setup_log_broadcasting():
     # capture celery log events in the background
     after_setup_logger.connect(setup_task_log_emitter)
@@ -104,7 +100,6 @@
         raise IOError(msg)
 
     logger.info("Job dir: %s", job_dir)
-<<<<<<< HEAD
 
     job_config = load_job_config(pipe_config)
 
@@ -128,10 +123,7 @@
             output_name
         )
 
-    images = imp.load_source('images_to_process', os.path.join(job_dir,
-=======
     all_images = imp.load_source('images_to_process', os.path.join(job_dir,
->>>>>>> fd4cc5d5
                              'images_to_process.py')).images
 
     logger.info("dataset %s contains %s images" % (job_name, len(all_images)))
@@ -149,8 +141,7 @@
         return 1
 
     logger.info("performing persistence step")
-    # persistence
-    imgs = [[img] for img in all_images]
+    imgs = [[img] for img in images]
     arguments = [p_parset]
     metadatas = runner(tasks.persistence_node_step, imgs, arguments, local)
     metadatas = [m[0] for m in metadatas]
@@ -159,7 +150,6 @@
                                                            se_parset['radius'],
                                                            p_parset)
 
-
     # manual monitoringlist entries
     if not add_manual_monitoringlist_entries(dataset_id, []):
         return 1
@@ -167,7 +157,6 @@
     db_images = [Image(id=image_id) for image_id in image_ids]
 
     logger.info("performing quality check")
-    # quality_check
     urls = [img.url for img in db_images]
     arguments = [job_config]
     rejecteds = runner(tasks.quality_reject_check, urls, arguments, local)
@@ -184,17 +173,6 @@
         logger.warn("No good images under these quality checking criteria")
         return
 
-<<<<<<< HEAD
-    logger.info("performing source extraction")
-    # Sourcefinding
-    urls = [img.url for img in good_images]
-    arguments = [se_parset]
-    extract_sources = runner(tasks.extract_sources, urls, arguments, local)
-
-    logger.info("storing extracted to database")
-    for image, sources in zip(good_images, extract_sources):
-        dbgen.insert_extracted_sources(image.id, sources, 'blind')
-=======
     grouped_images = group_per_timestep(good_images)
 
     timestep_num = len(grouped_images)
@@ -203,46 +181,21 @@
                                                               timestep, n+1,
                                                               timestep_num))
 
-        # Sourcefinding
+        logger.info("performing source extraction")
         urls = [img.url for img in images]
         arguments = [se_parset]
         extract_sources = runner(tasks.extract_sources, urls, arguments, local)
->>>>>>> fd4cc5d5
-
+
+        logger.info("storing extracted to database")
         for image, sources in zip(images, extract_sources):
             dbgen.insert_extracted_sources(image.id, sources, 'blind')
 
-<<<<<<< HEAD
-    logger.info("performing null detections")
-    # null_detections
-    deRuiter_radius = nd_parset['deruiter_radius']
-    null_detectionss = [dbmon.get_nulldetections(image.id, deRuiter_radius)
-                        for image in good_images]
-
-    logger.info("performing forced fits")
-    iters = zip([i.url for i in good_images], null_detectionss)
-    arguments = [nd_parset]
-    ff_nds = runner(tasks.forced_fits, iters, arguments, local)
-
-    logger.info("inserting forced fits to database")
-    for image, ff_nd in zip(good_images, ff_nds):
-        dbgen.insert_extracted_sources(image.id, ff_nd, 'ff_nd')
-
-    logger.info("performing database operations")
-    for image in good_images:
-        logger.info("performing DB operations for image %s" % image.id)
-        dbass.associate_extracted_sources(image.id,
-                                          deRuiter_r=deRuiter_radius)
-        dbmon.add_nulldetections(image.id)
-        transients = steps.transient_search.search_transients(image.id,
-                                                              tr_parset)
-        dbmon.adjust_transients_in_monitoringlist(image.id, transients)
-=======
-        # null_detections
+        logger.info("performing null detections")
         deRuiter_radius = nd_parset['deruiter_radius']
         null_detectionss = [dbmon.get_nulldetections(image.id, deRuiter_radius)
                             for image in images]
 
+        logger.info("performing forced fits")
         iters = zip([i.url for i in images], null_detectionss)
         arguments = [nd_parset]
         ff_nds = runner(tasks.forced_fits, iters, arguments, local)
@@ -250,6 +203,7 @@
         for image, ff_nd in zip(images, ff_nds):
             dbgen.insert_extracted_sources(image.id, ff_nd, 'ff_nd')
 
+    logger.info("performing database operations")
         for image in images:
             logger.info("performing DB operations for image %s" % image.id)
             dbass.associate_extracted_sources(image.id,
@@ -258,6 +212,5 @@
             transients = steps.transient_search.search_transients(image.id,
                                                                   tr_parset)
             dbmon.adjust_transients_in_monitoringlist(image.id, transients)
->>>>>>> fd4cc5d5
 
         dbgen.update_dataset_process_end_ts(dataset_id)