"""
Importing this will initialise the Celery app and will try to load
a celeryconfig.py from you PYTHONPATH. The celery app can then be accessed
using tkp.distribute.celery.celery_app
"""
from __future__ import absolute_import
import warnings
import logging
from celery import Celery
from tkp.distribute.celery.log import monitor_events

<<<<<<< HEAD
from celery import group
from celery.signals import after_setup_logger, after_setup_task_logger

from tkp.config import initialize_pipeline_config, get_database_config
from tkp.distribute.celery.tasklog import setup_task_log_emitter, monitor_events
from tkp.steps.source_extraction import forced_fits
from tkp.steps.persistence import create_dataset, store_images
from tkp import steps
from tkp.steps.transient_search import search_transients
from tkp.db.orm import Image
from tkp.db import consistency as dbconsistency
from tkp.db import general as dbgen
from tkp.db import monitoringlist as dbmon
from tkp.db import nd as dbnd
from tkp.db import associations as dbass
from tkp.distribute.celery import tasks
from tkp.distribute.common import (load_job_config, dump_configs_to_logdir,
                                   check_job_configs_match,
                                   setup_log_file, dump_database_backup,
                                   group_per_timestep)
from tkp.db.configstore import store_config, fetch_config


logger = logging.getLogger(__name__)


def runner(func, iterable, arguments, local=False):
    """
    A wrapper for mapping your iterable over a function. If local is False,
    the mapping is performed using celery, else it will be performed locally.

    :param func: The function to be called, should have task decorator
    :param iterable: a list of objects to iterate over
    :param arguments: list of arguments to give to the function
    :param local: False if you want to use celery, True if local run
    :return: the result of the func mapped
    """
    if local:
        return [func(i, *arguments) for i in iterable]
    else:
        if iterable:
            return group(func.s(i, *arguments) for i in iterable)().get()
        else:
            # group()() returns None if group is called with no arguments,
            # leading to an AttributeError with get().
            return []


def setup_log_broadcasting():
    # capture celery log events in the background
    after_setup_logger.connect(setup_task_log_emitter)
    after_setup_task_logger.connect(setup_task_log_emitter)
    monitoring_thread = threading.Thread(target=monitor_events,
                                         args=[tasks.trap])
    monitoring_thread.daemon = True
    monitoring_thread.start()

    # we need to wait for the thread to release the import lock
    time.sleep(2)

def run(job_name, local=False):

    setup_log_broadcasting()
    pipe_config = initialize_pipeline_config(
        os.path.join(os.getcwd(), "pipeline.cfg"),
        job_name)

    debug = pipe_config.logging.debug
    #Setup logfile before we do anything else
    log_dir = pipe_config.logging.log_dir
    setup_log_file(log_dir, debug)

    job_dir = pipe_config.DEFAULT.job_directory
    if not os.access(job_dir, os.X_OK):
        msg = "can't access job folder %s" % job_dir
        logger.error(msg)
        raise IOError(msg)
    logger.info("Job dir: %s", job_dir)

    db_config = get_database_config(pipe_config.database, apply=True)
    dump_database_backup(db_config, job_dir)

    job_config = load_job_config(pipe_config)
    se_parset = job_config.source_extraction
    ruiter_rad = job_config.association.deruiter_radius

    all_images = imp.load_source('images_to_process',
                                 os.path.join(job_dir,
                                              'images_to_process.py')).images

    logger.info("dataset %s contains %s images" % (job_name, len(all_images)))



    logger.info("performing database consistency check")
    if not dbconsistency.check():
        logger.error("Inconsistent database found; aborting")
        return 1

    dataset_id = create_dataset(job_config.persistence.dataset_id,
                                job_config.persistence.description)

    if job_config.persistence.dataset_id == -1:
        store_config(job_config, dataset_id)  # new data set
    else:
        job_config_from_db = fetch_config(dataset_id)  # existing data set
        if check_job_configs_match(job_config, job_config_from_db):
            logger.debug("Job configs from file / database match OK.")
        else:
            logger.warn("Job config file has changed since dataset was "
                        "first loaded into database. ")
            logger.warn("Using job config settings loaded from database, see "
                        "log dir for details")
        job_config = job_config_from_db

    dump_configs_to_logdir(log_dir, job_config, pipe_config)

    logger.info("performing persistence step")
    image_cache_params = pipe_config.image_cache
    imgs = [[img] for img in all_images]
    sigma = job_config.persistence.sigma
    f = job_config.persistence.f
    metadatas = runner(tasks.persistence_node_step, imgs, [image_cache_params, sigma, f],
                       local)
    metadatas = [m[0] for m in metadatas]

    logger.info("Storing images")
    image_ids = store_images(metadatas,
                             job_config.source_extraction.extraction_radius_pix,
                             dataset_id)

    db_images = [Image(id=image_id) for image_id in image_ids]

    logger.info("performing quality check")
    urls = [img.url for img in db_images]
    arguments = [job_config]
    rejecteds = runner(tasks.quality_reject_check, urls, arguments, local)

    good_images = []
    for image, rejected in zip(db_images, rejecteds):
        if rejected:
            reason, comment = rejected
            steps.quality.reject_image(image.id, reason, comment)
        else:
            good_images.append(image)

    if not good_images:
        logger.warn("No good images under these quality checking criteria")
        return
=======
>>>>>>> 94983b3c

local_logger = logging.getLogger(__name__)
config_module = 'celeryconfig'

celery_app = Celery('trap')
# try to load the celery config from the pipeline folder
try:
    celery_app.config_from_object(config_module)
except ImportError:
    msg = "can't find '%s' in your python path, using default config" % \
          config_module
    warnings.warn(msg)
    local_logger.warn(msg)




<|MERGE_RESOLUTION|>--- conflicted
+++ resolved
@@ -9,158 +9,6 @@
 from celery import Celery
 from tkp.distribute.celery.log import monitor_events
 
-<<<<<<< HEAD
-from celery import group
-from celery.signals import after_setup_logger, after_setup_task_logger
-
-from tkp.config import initialize_pipeline_config, get_database_config
-from tkp.distribute.celery.tasklog import setup_task_log_emitter, monitor_events
-from tkp.steps.source_extraction import forced_fits
-from tkp.steps.persistence import create_dataset, store_images
-from tkp import steps
-from tkp.steps.transient_search import search_transients
-from tkp.db.orm import Image
-from tkp.db import consistency as dbconsistency
-from tkp.db import general as dbgen
-from tkp.db import monitoringlist as dbmon
-from tkp.db import nd as dbnd
-from tkp.db import associations as dbass
-from tkp.distribute.celery import tasks
-from tkp.distribute.common import (load_job_config, dump_configs_to_logdir,
-                                   check_job_configs_match,
-                                   setup_log_file, dump_database_backup,
-                                   group_per_timestep)
-from tkp.db.configstore import store_config, fetch_config
-
-
-logger = logging.getLogger(__name__)
-
-
-def runner(func, iterable, arguments, local=False):
-    """
-    A wrapper for mapping your iterable over a function. If local is False,
-    the mapping is performed using celery, else it will be performed locally.
-
-    :param func: The function to be called, should have task decorator
-    :param iterable: a list of objects to iterate over
-    :param arguments: list of arguments to give to the function
-    :param local: False if you want to use celery, True if local run
-    :return: the result of the func mapped
-    """
-    if local:
-        return [func(i, *arguments) for i in iterable]
-    else:
-        if iterable:
-            return group(func.s(i, *arguments) for i in iterable)().get()
-        else:
-            # group()() returns None if group is called with no arguments,
-            # leading to an AttributeError with get().
-            return []
-
-
-def setup_log_broadcasting():
-    # capture celery log events in the background
-    after_setup_logger.connect(setup_task_log_emitter)
-    after_setup_task_logger.connect(setup_task_log_emitter)
-    monitoring_thread = threading.Thread(target=monitor_events,
-                                         args=[tasks.trap])
-    monitoring_thread.daemon = True
-    monitoring_thread.start()
-
-    # we need to wait for the thread to release the import lock
-    time.sleep(2)
-
-def run(job_name, local=False):
-
-    setup_log_broadcasting()
-    pipe_config = initialize_pipeline_config(
-        os.path.join(os.getcwd(), "pipeline.cfg"),
-        job_name)
-
-    debug = pipe_config.logging.debug
-    #Setup logfile before we do anything else
-    log_dir = pipe_config.logging.log_dir
-    setup_log_file(log_dir, debug)
-
-    job_dir = pipe_config.DEFAULT.job_directory
-    if not os.access(job_dir, os.X_OK):
-        msg = "can't access job folder %s" % job_dir
-        logger.error(msg)
-        raise IOError(msg)
-    logger.info("Job dir: %s", job_dir)
-
-    db_config = get_database_config(pipe_config.database, apply=True)
-    dump_database_backup(db_config, job_dir)
-
-    job_config = load_job_config(pipe_config)
-    se_parset = job_config.source_extraction
-    ruiter_rad = job_config.association.deruiter_radius
-
-    all_images = imp.load_source('images_to_process',
-                                 os.path.join(job_dir,
-                                              'images_to_process.py')).images
-
-    logger.info("dataset %s contains %s images" % (job_name, len(all_images)))
-
-
-
-    logger.info("performing database consistency check")
-    if not dbconsistency.check():
-        logger.error("Inconsistent database found; aborting")
-        return 1
-
-    dataset_id = create_dataset(job_config.persistence.dataset_id,
-                                job_config.persistence.description)
-
-    if job_config.persistence.dataset_id == -1:
-        store_config(job_config, dataset_id)  # new data set
-    else:
-        job_config_from_db = fetch_config(dataset_id)  # existing data set
-        if check_job_configs_match(job_config, job_config_from_db):
-            logger.debug("Job configs from file / database match OK.")
-        else:
-            logger.warn("Job config file has changed since dataset was "
-                        "first loaded into database. ")
-            logger.warn("Using job config settings loaded from database, see "
-                        "log dir for details")
-        job_config = job_config_from_db
-
-    dump_configs_to_logdir(log_dir, job_config, pipe_config)
-
-    logger.info("performing persistence step")
-    image_cache_params = pipe_config.image_cache
-    imgs = [[img] for img in all_images]
-    sigma = job_config.persistence.sigma
-    f = job_config.persistence.f
-    metadatas = runner(tasks.persistence_node_step, imgs, [image_cache_params, sigma, f],
-                       local)
-    metadatas = [m[0] for m in metadatas]
-
-    logger.info("Storing images")
-    image_ids = store_images(metadatas,
-                             job_config.source_extraction.extraction_radius_pix,
-                             dataset_id)
-
-    db_images = [Image(id=image_id) for image_id in image_ids]
-
-    logger.info("performing quality check")
-    urls = [img.url for img in db_images]
-    arguments = [job_config]
-    rejecteds = runner(tasks.quality_reject_check, urls, arguments, local)
-
-    good_images = []
-    for image, rejected in zip(db_images, rejecteds):
-        if rejected:
-            reason, comment = rejected
-            steps.quality.reject_image(image.id, reason, comment)
-        else:
-            good_images.append(image)
-
-    if not good_images:
-        logger.warn("No good images under these quality checking criteria")
-        return
-=======
->>>>>>> 94983b3c
 
 local_logger = logging.getLogger(__name__)
 config_module = 'celeryconfig'
