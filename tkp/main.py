"""
Main pipeline logic is defined here.

The science logic is a bit entwined with celery-specific functionality.
This is somewhat unavoidable, since how a task is parallelised (or not) has
implications for the resulting logic.

In general, we try to keep functions elsewhere so this file is succinct.
The exceptions are a couple of celery-specific subroutines.
"""
import imp
import logging
import os
from tkp import steps
from tkp.config import initialize_pipeline_config, get_database_config
from tkp.db import consistency as dbconsistency
from tkp.db import Image
from tkp.db import general as dbgen
from tkp.db import monitoringlist as dbmon
from tkp.db import nulldetections as dbnd
from tkp.db import associations as dbass
from tkp.distribute import Runner
from tkp.distribute.common import (load_job_config, dump_configs_to_logdir,
                                   check_job_configs_match,
                                   setup_log_file, dump_database_backup,
                                   group_per_timestep)
from tkp.db.configstore import store_config, fetch_config
from tkp.steps.persistence import create_dataset, store_images
from tkp.steps.transient_search import search_transients
from tkp.steps.source_extraction import forced_fits

logger = logging.getLogger(__name__)


def run(job_name, mon_coords=[], distributor='multiproc'):
    pipe_config = initialize_pipeline_config(
        os.path.join(os.getcwd(), "pipeline.cfg"),
        job_name)

    runner = Runner(distributor=distributor, cores=pipe_config.multiproc.cores)

    debug = pipe_config.logging.debug
    #Setup logfile before we do anything else
    log_dir = pipe_config.logging.log_dir
    setup_log_file(log_dir, debug)

    job_dir = pipe_config.DEFAULT.job_directory
    if not os.access(job_dir, os.X_OK):
        msg = "can't access job folder %s" % job_dir
        logger.error(msg)
        raise IOError(msg)
    logger.info("Job dir: %s", job_dir)

    db_config = get_database_config(pipe_config.database, apply=True)
    dump_database_backup(db_config, job_dir)

    job_config = load_job_config(pipe_config)
    se_parset = job_config.source_extraction
    deruiter_radius = job_config.association.deruiter_radius

    all_images = imp.load_source('images_to_process',
                                 os.path.join(job_dir,
                                              'images_to_process.py')).images

    logger.info("dataset %s contains %s images" % (job_name, len(all_images)))

    logger.info("performing database consistency check")
    if not dbconsistency.check():
        logger.error("Inconsistent database found; aborting")
        return 1

    dataset_id = create_dataset(job_config.persistence.dataset_id,
                                job_config.persistence.description)

    if job_config.persistence.dataset_id == -1:
        store_config(job_config, dataset_id)  # new data set
    else:
        job_config_from_db = fetch_config(dataset_id)  # existing data set
        if check_job_configs_match(job_config, job_config_from_db):
            logger.debug("Job configs from file / database match OK.")
        else:
            logger.warn("Job config file has changed since dataset was "
                        "first loaded into database. ")
            logger.warn("Using job config settings loaded from database, see "
                        "log dir for details")
        job_config = job_config_from_db

    dump_configs_to_logdir(log_dir, job_config, pipe_config)

    logger.info("performing persistence step")
    image_cache_params = pipe_config.image_cache
    imgs = [[img] for img in all_images]
<<<<<<< HEAD
    metadatas = runner.map("persistence_node_step", imgs, [image_cache_params])
=======
    
    sigma = job_config.persistence.sigma
    f = job_config.persistence.f
    metadatas = runner(tasks.persistence_node_step, imgs,
                       [image_cache_params, sigma, f],
                       local)
>>>>>>> 35cdaff7
    metadatas = [m[0] for m in metadatas]

    logger.info("Storing images")
    image_ids = store_images(metadatas,
                             job_config.source_extraction.extraction_radius_pix,
                             dataset_id)

    db_images = [Image(id=image_id) for image_id in image_ids]

    logger.info("performing quality check")
    urls = [img.url for img in db_images]
    arguments = [job_config]
    rejecteds = runner.map("quality_reject_check", urls, arguments)

    good_images = []
    for image, rejected in zip(db_images, rejecteds):
        if rejected:
            reason, comment = rejected
            steps.quality.reject_image(image.id, reason, comment)
        else:
            good_images.append(image)

    if not good_images:
        logger.warn("No good images under these quality checking criteria")
        return

    grouped_images = group_per_timestep(good_images)
    timestep_num = len(grouped_images)
    for n, (timestep, images) in enumerate(grouped_images):
        msg = "processing %s images in timestep %s (%s/%s)"
        logger.info(msg % (len(images), timestep, n+1, timestep_num))

        logger.info("performing source extraction")
        urls = [img.url for img in images]
        arguments = [se_parset]
<<<<<<< HEAD
        extract_sources = runner.map("extract_sources", urls, arguments)

        logger.info("storing extracted to database")
        for image, sources in zip(images, extract_sources):
            dbgen.insert_extracted_sources(image.id, sources, 'blind')
=======
        extraction_results = runner(tasks.extract_sources, urls, arguments, local)

        logger.info("storing extracted sources to database")
        # we also set the image max,min RMS values which calculated during
        # source extraction
        for image, results in zip(images, extraction_results):
            image.update(rms_min=results.rms_min, rms_max=results.rms_max,
                         detection_thresh=se_parset['detection_threshold'],
                         analysis_thresh=se_parset['analysis_threshold'])
            dbgen.insert_extracted_sources(image.id, results.sources, 'blind')
>>>>>>> 35cdaff7

        logger.info("performing database operations")

        for image in images:
            logger.info("performing DB operations for image %s" % image.id)

            logger.info("performing source association")
            dbass.associate_extracted_sources(image.id,
                                              deRuiter_r=deruiter_radius)
            logger.info("performing null detections")
            null_detections = dbnd.get_nulldetections(image.id)
            logger.info("Found %s null detections" % len(null_detections))
            # Only if we found null_detections the next steps are necessary
            if len(null_detections) > 0:
                logger.info("performing forced fits")
                ff_nd = forced_fits(image.url, null_detections, se_parset)
                dbgen.insert_extracted_sources(image.id, ff_nd, 'ff_nd')
                logger.info("adding null detections")
                dbnd.associate_nd(image.id)
            if len(mon_coords) > 0:
                logger.info("performing monitoringlist")
                ff_ms = forced_fits(image.url, mon_coords, se_parset)
                dbgen.insert_extracted_sources(image.id, ff_ms, 'ff_ms')
                logger.info("adding monitoring sources")
                dbmon.associate_ms(image.id)
            transients = search_transients(image.id,
                                           job_config['transient_search'])
        dbgen.update_dataset_process_end_ts(dataset_id)<|MERGE_RESOLUTION|>--- conflicted
+++ resolved
@@ -90,16 +90,11 @@
     logger.info("performing persistence step")
     image_cache_params = pipe_config.image_cache
     imgs = [[img] for img in all_images]
-<<<<<<< HEAD
-    metadatas = runner.map("persistence_node_step", imgs, [image_cache_params])
-=======
     
     sigma = job_config.persistence.sigma
     f = job_config.persistence.f
-    metadatas = runner(tasks.persistence_node_step, imgs,
-                       [image_cache_params, sigma, f],
-                       local)
->>>>>>> 35cdaff7
+    metadatas = runner.map("persistence_node_step", imgs,
+                           [image_cache_params, sigma, f])
     metadatas = [m[0] for m in metadatas]
 
     logger.info("Storing images")
@@ -135,14 +130,7 @@
         logger.info("performing source extraction")
         urls = [img.url for img in images]
         arguments = [se_parset]
-<<<<<<< HEAD
-        extract_sources = runner.map("extract_sources", urls, arguments)
-
-        logger.info("storing extracted to database")
-        for image, sources in zip(images, extract_sources):
-            dbgen.insert_extracted_sources(image.id, sources, 'blind')
-=======
-        extraction_results = runner(tasks.extract_sources, urls, arguments, local)
+        extraction_results = runner.map("extract_sources", urls, arguments)
 
         logger.info("storing extracted sources to database")
         # we also set the image max,min RMS values which calculated during
@@ -152,10 +140,8 @@
                          detection_thresh=se_parset['detection_threshold'],
                          analysis_thresh=se_parset['analysis_threshold'])
             dbgen.insert_extracted_sources(image.id, results.sources, 'blind')
->>>>>>> 35cdaff7
 
         logger.info("performing database operations")
-
         for image in images:
             logger.info("performing DB operations for image %s" % image.id)
 
