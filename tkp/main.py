--- conflicted
+++ resolved
@@ -273,11 +273,6 @@
         list: list of tuples, (timestamp, [list_of_images])
     """
     nested_img = [[i] for i in image_paths]
-<<<<<<< HEAD
-    metadatas = [t[0] for t in runner.map("get_metadata_for_ordering",
-                                          nested_img)]
-    return metadatas
-=======
     results = runner.map("get_metadata_for_ordering", nested_img)
     if results and results[0]:
         metadatas = [t[0] for t in results]
@@ -285,7 +280,6 @@
     else:
         logger.warning("no images to process!")
         return []
->>>>>>> 00bc2af4
 
 
 def store_images(db_images, fits_datas, fits_headers):
@@ -348,14 +342,7 @@
     varmetric(dataset_id)
 
 
-<<<<<<< HEAD
 def run_stream(runner, job_config, dataset_id, copy_images):
-    """
-    Run the pipeline in stream mode.
-
-    Daemon function, doesn't return.
-=======
-def run_stream(runner, job_config, dataset_id):
     """
     Run the pipeline in stream mode.
 
@@ -373,8 +360,7 @@
         logger.info("processing {} stream images...".format(len(images)))
         trap_start = datetime.now()
         try:
-            timestamp_step(runner, images, job_config, dataset_id)
-            varmetric(dataset_id)
+            timestamp_step(runner, images, job_config, dataset_id, copy_images)
         except Exception as e:
             logger.error("timestep raised {} exception: {}".format(type(e), str(e)))
         else:
@@ -383,7 +369,7 @@
             logging.info("trap iteration took {} ms".format(delta))
 
 
-def run_batch(job_name, job_dir, pipe_config, job_config, runner, dataset_id):
+def run_batch(image_paths, job_config, runner, dataset_id, copy_images):
     """
     Run the pipeline in batch mode.
 
@@ -394,56 +380,16 @@
         runner (tkp.distribute.Runner): Runner to use for distribution
         dataset_id (int): The dataset ID to use
     """
-    image_paths = load_images(job_name, job_dir)
->>>>>>> 00bc2af4
-
-    args:
-         runner (tkp.distribute.Runner): Runner to use for distribution
-         job_config: a job configuration object
-         dataset_id (int): The dataset ID to use
-    """
-    hosts = job_config.pipeline.hosts.split(',')
-    ports = [int(p) for p in job_config.pipeline.ports.split(',')]
-    from datetime import datetime
-    for images in stream_generator(hosts=hosts, ports=ports):
-        logger.info("processing {} stream images...".format(len(images)))
-        trap_start = datetime.now()
-        #try:
-        timestamp_step(runner, images, job_config, dataset_id, copy_images)
-        varmetric(dataset_id)
-        #except Exception as e:
-        #    logger.error("timestep raised {} exception: {}".format(type(e), str(e)))
-        #else:
-        trap_end = datetime.now()
-        delta = (trap_end - trap_start).microseconds/1000
-        logging.info("trap iteration took {} ms".format(delta))
-
-
-def run_batch(image_paths, job_config, runner, dataset_id, copy_images):
-    """
-    Run the pipeline in batch mode.
-
-    args:
-        job_name (str): job name, used for locating images script
-        pipe_config: the pipeline configuration object
-        job_config: a job configuration object
-        runner (tkp.distribute.Runner): Runner to use for distribution
-        dataset_id (int): The dataset ID to use
-    """
     sorting_metadata = get_metadata_for_sorting(runner, image_paths)
     grouped_images = group_per_timestep(sorting_metadata)
 
     for n, (timestep, images) in enumerate(grouped_images):
         msg = "processing %s images in timestep %s (%s/%s)"
         logger.info(msg % (len(images), timestep, n + 1, len(grouped_images)))
-<<<<<<< HEAD
-        timestamp_step(runner, images, job_config, dataset_id, copy_images)
-=======
         try:
-            timestamp_step(runner, images, job_config, dataset_id)
+            timestamp_step(runner, images, job_config, dataset_id, copy_images)
         except Exception as e:
             logger.error("timestep raised {} exception: {}".format(type(e), str(e)))
->>>>>>> 00bc2af4
 
 
 def run(job_name, supplied_mon_coords=None):
@@ -461,17 +407,10 @@
     # make sure we close the database connection at program exit
     atexit.register(close_database, dataset_id)
 
-<<<<<<< HEAD
     copy_images = pipe_config.image_cache['copy_images']
     if job_config.pipeline.mode == 'stream':
         run_stream(runner, job_config, dataset_id, copy_images)
     elif job_config.pipeline.mode == 'batch':
         image_paths = load_images(job_name, job_dir)
         run_batch(image_paths, job_config, runner, dataset_id, copy_images)
-=======
-    if job_config.pipeline.mode == 'stream':
-        run_stream(runner, job_config, dataset_id)
-    elif job_config.pipeline.mode == 'batch':
-        run_batch(job_name, job_dir, pipe_config, job_config, runner, dataset_id)
->>>>>>> 00bc2af4
-
+
