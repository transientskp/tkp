"""
Some generic utility routines for number handling and
 calculating (specific) variances
"""

import time
import logging
import numpy
import scipy.stats
from tkp.utility import containers
from tkp.utility.memoize import Memoize
from tkp.sourcefinder import utils
from tkp.sourcefinder import stats
from tkp.sourcefinder import extract
try:
    import ndimage
except ImportError:
    from scipy import ndimage


logger = logging.getLogger(__name__)


class ImageData(object):
    """
    Encapsulates an image in terms of a numpy array + meta/headerdata. This is
    your primary contact point for interaction with images: it includes
    facilities for source extraction and measurement, etc.

    """
    def __init__(self, data, beam, wcs, max_degradation=0.2, median_filter=0,
                mf_threshold=0, interpolate_order=1, back_sizex=32,
                back_sizey=32, margin=0, radius=0, fdr_alpha=1e-2,
                residuals=True, deblend=False, deblend_nthresh=32,
                detection_threshold=10.0, analysis_threshold=3.0,
                structuring_element=[[0,1,0], [1,1,1], [0,1,0]],
                ra_sys_err=0.0, dec_sys_err=0.0):
        """Sets up an ImageData object.
<<<<<<< HEAD
        Args:
            data (2D numpy.ndarray): actual image data

            wcs (utility.coordinates.wcs): world coordinate system
            specification

            bream (3-tuple): beam shape specification as (semimajor,
            semiminor, theta)
=======

        *Args:*
          - data (2D numpy.ndarray): actual image data
          - wcs (utility.coordinates.wcs): world coordinate system
            specification
          - beam (3-tuple): beam shape specification as
            (semimajor, semiminor, theta)
>>>>>>> 5e770d53

        """

        # Do data, wcs and beam need deepcopy?
        # Probably not (memory overhead, in particular for data),
        # but then the user shouldn't change them outside ImageData in the
        # mean time
        self.rawdata = data   # a 2D numpy array
        self.wcs = wcs   # a utility.coordinates.wcs instance
        self.beam = beam   # tuple of (semimaj, semimin, theta)
        self.clip = {}
        self.labels = {}
        self.freq_low = 1
        self.freq_high = 1

        self.max_degradation = max_degradation
        self.median_filter = median_filter
        self.mf_threshold = mf_threshold
        self.interpolate_order = interpolate_order
        self.back_sizex = back_sizex
        self.back_sizey= back_sizey
        self.margin = margin
        self.radius = radius
        self.fdr_alpha = fdr_alpha
        self.structuring_element = structuring_element
        self.residuals = residuals
        self.deblend_enabled = deblend
        self.deblend_nthresh = deblend_nthresh

        self.detection_threshold=detection_threshold
        self.analysis_threshold=analysis_threshold

        self.ra_sys_err, self.dec_sys_err = ra_sys_err, dec_sys_err

    ###########################################################################
    #                                                                         #
    # Properties and attributes.                                              #
    #                                                                         #
    # Properties are attributes managed by methods; rather than calling the   #
    # method directly, the attribute automatically invokes it. We can use     #
    # this to do cunning transparent caching ("memoizing") etc; see the       #
    # Memoize class.                                                          #
    #                                                                         #
    # clearcache() clears all the memoized data, which can get quite large.   #
    # It may be wise to call this, for example, in an exception handler       #
    # dealing with MemoryErrors.                                              #
    #                                                                         #
    ###########################################################################
    @Memoize
    def _grids(self):
        """Gridded RMS and background data for interpolating"""
        return self.__grids()
    grids = property(fget=_grids, fdel=_grids.delete)

    @Memoize
    def _backmap(self):
        """Background map"""
        if not hasattr(self, "_user_backmap"):
            return self._interpolate(self.grids['bg'])
        else:
            return self._user_backmap

    def _set_backmap(self, bgmap):
        self._user_backmap = bgmap
        del(self.backmap)
        del(self.data_bgsubbed)

    backmap = property(fget=_backmap, fdel=_backmap.delete, fset=_set_backmap)

    @Memoize
    def _get_rm(self):
        """RMS map"""
        if not hasattr(self, "_user_noisemap"):
            return self._interpolate(self.grids['rms'], roundup=True)
        else:
            return self._user_noisemap

    def _set_rm(self, noisemap):
        self._user_noisemap = noisemap
        del(self.rmsmap)

    rmsmap = property(fget=_get_rm, fdel=_get_rm.delete, fset=_set_rm)

    @Memoize
    def _get_data(self):
        """Masked image data"""
        margin = self.margin
        mask = self.reliable_window()
        if self.margin:
            margin_mask = numpy.ones((self.xdim, self.ydim))
            margin_mask[margin:-margin, margin:-margin] = 0
            mask = numpy.logical_or(mask, margin_mask)
        if self.radius:
            radius_mask = utils.circular_mask(self.xdim, self.ydim, self.radius)
            mask = numpy.logical_or(mask, radius_mask)
        mask = numpy.logical_or(mask, numpy.where(self.rawdata == 0, 1, 0))
        return numpy.ma.array(self.rawdata, mask=mask)
    data = property(fget=_get_data, fdel=_get_data.delete)

    @Memoize
    def _get_data_bgsubbed(self):
        """Background subtracted masked image data"""
        return self.data - self.backmap
    data_bgsubbed = property(fget=_get_data_bgsubbed,
        fdel=_get_data_bgsubbed.delete)

    @property
    def xdim(self):
        """X pixel dimension of (unmasked) data"""
        return self.rawdata.shape[0]

    @property
    def ydim(self):
        """Y pixel dimension of (unmasked) data"""
        return self.rawdata.shape[1]

    @property
    def pixmax(self):
        """Maximum pixel value (pre-background subtraction)"""
        return self.data.max()

    @property
    def pixmin(self):
        """Minimum pixel value (pre-background subtraction)"""
        return self.data.min()

    def clearcache(self):
        """Zap any calculated data stored in this object.

        Clear the background and rms maps, labels, clip, and any locally held
        data. All of these can be reconstructed from the data accessor.

        Note that this *must* be run to pick up any new settings.
        """
        self.labels.clear()
        self.clip.clear()
        del(self.backmap)
        del(self.rmsmap)
        del(self.data)
        del(self.data_bgsubbed)
        del(self.grids)
        if hasattr(self, 'residuals_from_gauss_fitting'):
            del(self.residuals_from_gauss_fitting)
        if hasattr(self, 'residuals_from_deblending'):
            del(self.residuals_from_deblending)


    ###########################################################################
    #                                                                         #
    # General purpose image handling.                                         #
    #                                                                         #
    # Routines for saving and trimming data, and calculating background/RMS   #
    # maps (in conjuntion with the properties above).                         #
    #                                                                         #
    ###########################################################################

    def reliable_window(self, max_degradation=None):
        """Calculates limits over which the image may be regarded as
        "reliable".

        Kwargs:
        
            keyword max_degradation (float): astrometry accuracy
                allowed. See description below

        Returns:

            (numpy.ndarray): masked window where the FITS image
                astrometry is valid


        This code calculates a window within a FITS image that is "reliable",
        i.e.  the mapping from pixel coordinates to celestial coordinates is
        well defined.  Often this window equals the entire FITS image, in some
        cases, e.g., in all-sky maps, this is not the case.  So there is some
        user-allowed maximum degradation.

        The degradation of the accuracy of astrometry due to projection
        effects at a position on the sky phi radians away from the center of
        the projection is equal to ``1/cos(phi)``. So if you allow for a
        maximum degradation of 10% the code will output pixels within a circle
        with a radius of ``arccos(1/(1+0.1)) = 24.6`` degrees around the
        center of the projection. The output FITS image will be the largest
        possible square within that circle.

        I assume that we are working with SIN projected images.  So in the
        east-west direction (``M=0``) the pixel that is max_angle away from
        the center of the SIN projection is
        ``self.centrerapix+sin(max_angle)/raincr_rad``. In the north-south
        direction (``L=0``) the pixel that is max_angle away from the center
        of the SIN projection is
        ``self.centredecpix+sin(max_angle)/decincr_rad``.  Now cutting out the
        largest possible square is relatively straightforward.  Just multiply
        both of these pixel offsets by ``0.5*sqrt(2)``. See `Non-Linear
        Coordinate Systems in AIPS
        <ftp://ftp.aoc.nrao.edu/pub/software/aips/TEXT/PUBL/AIPSMEMO27.PS>`_,
        paragraph 3.2, for details on SIN projection.

        **NOTE: This is only valid for a SIN projection. Needs more thought
        for other projection types.**
        """

        if not max_degradation:
            max_degradation = self.max_degradation

        mask = numpy.ones((self.xdim, self.ydim))
        wcs = self.wcs
        if max_degradation and wcs.ctype == ('RA---SIN', 'DEC--SIN'):
            max_angle = numpy.arccos(1./(1. + max_degradation))
            conv_factor = 0.5 * numpy.sqrt(2.) * numpy.sin(max_angle)
            raincr_rad = numpy.radians(numpy.fabs(wcs.cdelt[0]))
            decincr_rad = numpy.radians(numpy.fabs(wcs.cdelt[1]))

            delta_ra_pix = int(conv_factor/raincr_rad)
            delta_dec_pix = int(conv_factor/decincr_rad)

            # One added to lower limits to exclude lower bound.
            limits = numpy.array([
                wcs.crpix[0] - delta_ra_pix,
                wcs.crpix[0] - 1 + delta_ra_pix,
                wcs.crpix[1] - delta_dec_pix,
                wcs.crpix[1] - 1 + delta_dec_pix])
            limits = numpy.where(limits > 0, limits, 0)

            mask[limits[0]:limits[1], limits[2]:limits[3]] = 0

        elif max_degradation:
            logger.warn("Not SIN projection: reliable window not calculated.")
            mask[:] = 0.0
        else:
            mask[:] = 0.0

        return mask

    # Deprecated (see note below)
    def stats(self, nbins=100, plot=True):
        """Produce brief statistical report on this image, suitable for
        printing.

        Kwargs:

            nbins (int): how many bins to divide the pixel values into
                for building a historgram.

            plot (bool): print histogram?

        Deprecated.
        """

        # Note (23-12-2011, ER):
        # This uses the imagestats module, which is not really
        # described anywhere. I can find either one at
        # http://stsdas.stsci.edu/stsci_python_epydoc/imagestats/index.html
        # (presumably the correct one) or
        # http://www.pythonware.com/library/pil/handbook/imagestat.htm.
        # Overall, it appears that this method is rarely called, and
        # certainly not in a normal pipeline run. It's merely to be
        # used in testing. I've therefore indicated it as being
        # deprecated.
        try:
            import imagestats
        except ImportError:
            raise NotImplementedError("imagestats not found")
        try:
            import pylab
        except ImportError:
            raise NotImplementedError("matplotlib not found")
        pylab.close()
        imgstats = imagestats.ImageStats(self.data, nclip=5)
        norm = scipy.stats.normaltest(self.data.ravel())
        binsize = (imgstats.max-imgstats.min)/nbins
        histogram = imagestats.histogram1d(
                        self.data, nbins, binsize, imgstats.min
        )
        pylab.plot(
            numpy.arange(imgstats.min, imgstats.max, binsize)[0:nbins],
            histogram.histogram
        )
        pylab.xlabel("Pixel value")
        pylab.ylabel("Number of pixels")

        mystats = {
            'npix': imgstats.npix,
            'smin': imgstats.min,
            'smax': imgstats.max,
            'stdd': imgstats.stddev,
            'mean': imgstats.mean,
            'medi': scipy.stats.median(self.data.ravel()),
            'skew': scipy.stats.skew(self.data.ravel()),
            'kurt': scipy.stats.kurtosis(self.data.ravel()),
            'n1': norm[0],
            'n2': norm[1],
            'filename': self.filename.split('/')[-1].replace('_', '\_'),
            'time': time.strftime('%c')
            }
        imgstats.printStats()
        print "Median            :   " + str(mystats['medi'])
        print "Skew              :   " + str(mystats['skew'])
        print "Kurtosis          :   " + str(mystats['kurt'])
        if plot:
            pylab.show()

    # Private "support" methods
    def __grids(self):
        """Calculate background and RMS grids of this image.

        These grids can be interpolated up to make maps of the original image
        dimensions: see _interpolate().

        This is called automatically when ImageData.backmap,
        ImageData.rmsmap or ImageData.fdrmap is first accessed.
        """

        # there's no point in working with the whole of the data array
        # if it's masked.
        useful_chunk = ndimage.find_objects(numpy.where(self.data.mask, 0, 1))
        #print useful_chunk
        assert(len(useful_chunk) == 1)
        useful_data = self.data[useful_chunk[0]]
        my_xdim, my_ydim = useful_data.shape

        rmsgrid, bggrid = [], []
        for startx in xrange(0, my_xdim, self.back_sizex):
            rmsrow, bgrow = [], []
            for starty in xrange(0, my_ydim, self.back_sizey):
                chunk = useful_data[
                    startx:startx + self.back_sizex,
                    starty:starty + self.back_sizey
                ].ravel()
                if not chunk.any():
                    rmsrow.append(False)
                    bgrow.append(False)
                    continue
                chunk, sigma, median, num_clip_its = stats.sigma_clip(
                    chunk, self.beam)
                if len(chunk) == 0 or not chunk.any():
                    rmsrow.append(False)
                    bgrow.append(False)
                else:
                    mean = numpy.mean(chunk)
                    rmsrow.append(sigma)
                    # In the case of a crowded field, the distribution will be
                    # skewed and we take the median as the background level.
                    # Otherwise, we take 2.5 * median - 1.5 * mean. This is the
                    # same as SExtractor: see discussion at
                    # <http://terapix.iap.fr/forum/showthread.php?tid=267>.
                    # (mean - median) / sigma is a quick n' dirty skewness
                    # estimator devised by Karl Pearson.
                    if numpy.fabs(mean - median) / sigma >= 0.3:
                        logger.debug(
                            'bg skewed, %f clipping iterations', num_clip_its)
                        bgrow.append(median)
                    else:
                        logger.debug(
                            'bg not skewed, %f clipping iterations', num_clip_its)
                        bgrow.append(2.5 * median - 1.5 * mean)

            rmsgrid.append(rmsrow)
            bggrid.append(bgrow)

        rmsgrid = numpy.ma.array(
            rmsgrid, mask=numpy.where(numpy.array(rmsgrid) == False, 1, 0))
        bggrid = numpy.ma.array(
            bggrid, mask=numpy.where(numpy.array(bggrid) == False, 1, 0))

        return {'rms': rmsgrid, 'bg': bggrid}

    def _interpolate(self, grid, roundup=False):
        """
        Interpolate a grid to produce a map of the dimensions of the image.

        Args:

            grid (numpy.ma.array)

        Kwargs:

            roundup (bool)

        Returns:

            (numpy.ndarray)
            
        Used to transform the RMS, background or FDR grids produced by
        L{_grids()} to a map we can compare with the image data.

        If roundup is true, values of the resultant map which are lower than
        the input grid are trimmed.
        """
        my_filter = self.median_filter
        mf_threshold = self.mf_threshold
        interpolate_order = self.interpolate_order

        # there's no point in working with the whole of the data array if it's
        # masked.
        useful_chunk = ndimage.find_objects(numpy.where(self.data.mask, 0, 1))
        assert(len(useful_chunk) == 1)
        my_xdim, my_ydim = self.data[useful_chunk[0]].shape

        if my_filter:
            f_grid = ndimage.median_filter(grid, my_filter)
            if mf_threshold:
                grid = numpy.where(
                    numpy.fabs(f_grid - grid) > mf_threshold, f_grid, grid
                )
            else:
                grid = f_grid

        # Bicubic spline interpolation
        xratio = float(my_xdim)/self.back_sizex
        yratio = float(my_ydim)/self.back_sizey
        # First arg: starting point. Second arg: ending point. Third arg:
        # 1j * number of points. (Why is this complex? Sometimes, NumPy has an
        # utterly baffling API...)
        slicex = slice(-0.5, -0.5+xratio, 1j * my_xdim)
        slicey = slice(-0.5, -0.5+yratio, 1j * my_ydim)
        my_map = numpy.zeros(self.data.shape)
        my_map[useful_chunk[0]] = ndimage.map_coordinates(
            grid, numpy.mgrid[slicex, slicey],
            mode='nearest', order=interpolate_order)

        # In some cases, the spline interpolation may produce values lower
        # than the minimum value in the map. If required, these can be trimmed
        # off.
        if roundup:
            my_map = numpy.where(
                my_map >= numpy.min(grid), my_map, numpy.min(grid)
            )

        return my_map

    ###########################################################################
    #                                                                         #
    # Source extraction.                                                      #
    #                                                                         #
    # Provides for both traditional (islands-above-RMS) and FDR source        #
    # extraction systems.                                                     #
    #                                                                         #
    ###########################################################################
    def extract(self, det=None, anl=None, noisemap=None, bgmap=None):
        """
        Kick off conventional (ie, RMS island finding) source extraction.

        Kwargs:

            det (float): detection threshold, as a multiple of the RMS
                noise. At least one pixel in a source must exceed this
                for it to be regarded as significant.

            anl (float): analysis threshold, as a multiple of the RMS
                noise. All the pixels within the island that exceed
                this will be used when fitting the source.

            noisemap (numpy.ndarray):

            bgmap (numpy.ndarray):
            
        Returns:

             (..utility.containers.ExtractionResults): 
        """

        if det is None:
            det = self.detection_threshold
        if anl is None:
            anl = self.analysis_threshold
        if anl > det:
            logger.warn(
                "Analysis threshold is higher than detection threshold"
            )
        if (type(bgmap).__name__ == 'ndarray' or
            type(bgmap).__name__ == 'MaskedArray'):
            if bgmap.shape != self.backmap.shape:
                raise IndexError("Background map has wrong shape")
            else:
                self.backmap = bgmap

        if (type(noisemap).__name__ == 'ndarray' or
            type(noisemap).__name__ == 'MaskedArray'):
            if noisemap.shape != self.rmsmap.shape:
                raise IndexError("Noisemap has wrong shape")
            if noisemap.min() < 0:
                raise ValueError("RMS noise cannot be negative")
            else:
                self.rmsmap = noisemap
        return self._pyse(det * self.rmsmap, anl * self.rmsmap)

    def reverse_se(self, det=None):
        """Run source extraction on the negative of this image.

        Obviously, there should be no sources in the negative image, so this
        tells you about the false positive rate.

        We need to clear cached data -- backgroung map, cached clips, etc --
        before & after doing this, as they'll interfere with the normal
        extraction process. If this is regularly used, we'll want to
        implement a separate cache.
        """
        if not det:
            det = self.detection_threshold
        self.labels.clear()
        self.clip.clear()
        self.data_bgsubbed *= -1
        results = self.extract(det=det)
        self.data_bgsubbed *= -1
        self.labels.clear()
        self.clip.clear()
        return results

    def fd_extract(self, alpha=None, anl=None, noisemap=None, bgmap=None):
        """False Detection Rate based source extraction.

        See `Hopkins et al., AJ, 123, 1086 (2002)
        <http://adsabs.harvard.edu/abs/2002AJ....123.1086H>`_.
        """

        # The FDR procedure... guarantees that <FDR> < alpha
        if not alpha:
            alpha = self.fdr_alpha
        # The correlation length in config.py is used not only for the
        # calculation of error bars with the Condon formulae, but also for
        # calculating the number of independent pixels.
        corlengthlong, corlengthshort = utils.calculate_correlation_lengths(
            self.beam[0], self.beam[1])

        C_n = (1.0 / numpy.arange(
            round(0.25 * numpy.pi * corlengthlong *
                  corlengthshort + 1))[1:]).sum()

        # Calculate the FDR threshold
        # Things will go terribly wrong in the line below if the interpolated
        # noise values get very close or below zero. Use interpolate_order=1
        # in config or the roundup option.
        if (type(bgmap).__name__ == 'ndarray' or
            type(bgmap).__name__ == 'MaskedArray'):
            if bgmap.shape != self.backmap.shape:
                raise IndexError("Background map has wrong shape")
            else:
                self.backmap = bgmap
        if (type(noisemap).__name__ == 'ndarray' or
            type(noisemap).__name__ == 'MaskedArray'):
            if noisemap.shape != self.rmsmap.shape:
                raise IndexError("Noisemap has wrong shape")
            if noisemap.min()<0:
                raise ValueError("RMS noise cannot be negative")
            else:
                self.rmsmap = noisemap

        normalized_data = self.data_bgsubbed/self.rmsmap

        n1 = numpy.sqrt(2 * numpy.pi)
        prob = numpy.sort(numpy.ravel(numpy.exp(-0.5 * normalized_data**2)/n1))
        lengthprob = float(len(prob))
        compare = (alpha / C_n) * numpy.arange(lengthprob+1)[1:] / lengthprob
        # Find the last undercrossing, see, e.g., fig. 9 in Miller et al., AJ
        # 122, 3492 (2001).  Searchsorted is not used because the array is not
        # sorted.
        try:
            index = (numpy.where(prob-compare < 0.)[0]).max()
        except ValueError:
            # Everything below threshold
            return containers.ExtractionResults()

        fdr_threshold = numpy.sqrt(-2.0 * numpy.log(n1 * prob[index]))
        # Default we require that all source pixels are above the threshold,
        # not only the peak pixel.  This gives a better guarantee that indeed
        # the fraction of false positives is less than fdr_alpha in config.py.
        # See, e.g., Hopkins et al., AJ 123, 1086 (2002).
        if not anl:
            anl = fdr_threshold
        return self._pyse(fdr_threshold * self.rmsmap, anl * self.rmsmap)

    def flux_at_pixel(self, x, y, numpix=1):
        """Return the background-subtracted flux at a certain position
        in the map"""

        # numpix is the number of pixels to look around the target.
        # e.g. numpix = 1 means a total of 9 pixels, 1 in each direction.
        return self.data_bgsubbed[y-numpix:y+numpix+1,
                                  x-numpix:x+numpix+1].max()

    
    @staticmethod
    def box_slice_about_pixel(x,y,box_radius):
        """
        Returns a slice centred about (x,y), of width = 2*int(box_radius) + 1
        """
        ibr = int(box_radius)
        return (slice(x - ibr, x + ibr + 1),
                slice(y - ibr, y + ibr + 1))

    def fit_to_point(self, x, y, boxsize, threshold, fixed):
        """Fit an elliptical Gaussian to a specified point on the image.

        The fit is carried on a square section of the image, of length
        *boxsize* & centred at pixel coordinates *x*, *y*. Any data
        below *threshold* * rmsmap is not used for fitting. If *fixed*
        is set to ``position``, then the pixel coordinates are fixed
        in the fit.

        Returns an instance of :class:`tkp.sourcefinder.extract.Detection`.
        """


        chunk = ImageData.box_slice_about_pixel(x, y, boxsize/2.0)
        if threshold is not None:
            # We'll mask out anything below threshold*self.rmsmap from the fit.
            labels, num = self.labels.setdefault( #Dictionary mapping threshold -> islands map
                threshold, 
                ndimage.label(
                    self.clip.setdefault( #Dictionary mapping threshold -> mask
                        threshold, 
                        numpy.where(
                            self.data_bgsubbed > threshold * self.rmsmap, 1, 0
                            )
                        )
                    )
                )
    
            
            mylabel = labels[x, y]
            if mylabel == 0:  # 'Background'
                raise ValueError("Fit region is below specified threshold, fit aborted.")
            mask = numpy.where(labels[chunk] == mylabel, 0, 1)
            fitme = numpy.ma.array(self.data_bgsubbed[chunk], mask=mask)
            if len(fitme.compressed()) < 1:
                raise IndexError("Fit region too close to edge or too small")
        else:
            fitme = self.data_bgsubbed[chunk]
            if fitme.size < 1:
                raise IndexError("Fit region too close to edge or too small")
        

        # set argument for fixed parameters based on input string
        if fixed == 'position':
            fixed = {'xbar': boxsize/2.0, 'ybar': boxsize/2.0}
        elif fixed == 'position+error':
            fixed = {'xbar': boxsize/2.0, 'ybar': boxsize/2.0,
                     'semimajor': self.beam[0],
                     'semiminor': self.beam[1],
                     'theta': self.beam[2]}
        elif fixed == None:
            fixed = {}
        else:
            raise TypeError("Unkown fixed parameter")

        if threshold is not None:
            threshold_at_pixel = threshold * self.rmsmap[x, y]
        else:
            threshold_at_pixel = None 
        
        measurement, residuals = extract.source_profile_and_errors(
            fitme, 
            threshold_at_pixel, 
            self.rmsmap[x, y],
            self.beam, 
            fixed=fixed)

        try:
            assert(abs(measurement['xbar']) < boxsize)
            assert(abs(measurement['ybar']) < boxsize)
        except AssertionError:
            logger.warn('Fit falls outside of box.')

        measurement['xbar'] += x-boxsize/2.0
        measurement['ybar'] += y-boxsize/2.0
        measurement.sig = (fitme / self.rmsmap[chunk]).max()

        if not measurement.moments and not measurement.gaussian:
            logger.error("Moments & Gaussian fit failed at %f, %f", x, y)
            return None
        return extract.Detection(
            measurement, self)

    def fit_fixed_positions(self, sources, boxsize, threshold=None, 
                            fixed='position+error'):
        """Convenience function to fit a list of sources at the given positions

        This function wraps around fit_to_point().

        Sources is a list of (ra, dec) tuples (not pixel coordinates).

        All other arguments are the same as in fit_to_point(). In
        particular, boxsize is in pixel coordinates as in
        fit_to_point, not in sky coordinates.
        """

        detections = []
        for source in sources:
            try:
                x, y, = self.wcs.s2p(source)
            except RuntimeError, e:
                if (str(e).startswith("wcsp2s error: 8:") or
                    str(e).startswith("wcsp2s error: 9:")):
                    logger.warning("Input coordinates (%.2f, %.2f) invalid: ",
                                    source[0], source[1])
                else:
                    raise
            else:
                try:
                    fit_results = self.fit_to_point(x, y, 
                                                boxsize=boxsize, 
                                                threshold=threshold,
                                                fixed=fixed)
                    if ( fit_results.ra.error == float('inf') or
                          fit_results.dec.error == float('inf')):
                        logging.warning("position errors extend outside image")
                    else:
                        detections.append(fit_results)
                except IndexError as e:
                    logger.warning("Input pixel coordinates (%.2f, %.2f) "
                                    "could not be fit because: " + e.message,
                                    source[0], source[1])

        return detections

    def dump_islands(self, det, anl, minsize=4):
        """Identify potential islands.
        
            (This is effectively a deprecated function - 
            it was written for testing external pieces of code.
            -TS, 2012-05-21)

        """

        sci_clip = numpy.where(self.data_bgsubbed > anl * self.rmsmap, 1, 0)
        sci_labels, sci_num = ndimage.label(sci_clip,
                                            self.structuring_element)
        chunks = ndimage.find_objects(sci_labels)

        # Good islands meet the detection threshold and contain enough pixels
        subtracted_map = self.data_bgsubbed - det * self.rmsmap
        for isl, chunk in enumerate(chunks, 1):
            if not (numpy.where(sci_labels[chunk] == isl)[0].shape[0] >
                    minsize and
                    numpy.where(sci_labels[chunk] == isl,
                                subtracted_map[chunk], -999).max() >= 0):
                sci_labels[chunk] = numpy.where(sci_labels[chunk] == isl,
                                                0, sci_labels[chunk])

        return sci_labels

    def _pyse(self, detectionthresholdmap, analysisthresholdmap):
        """
        Run Python-based source extraction on this image.

        Args:

            detectionthresholdmap (numpy.ndarray):

            analysisthresholdmap (numpy.ndarray):

        Returns:

            (..utility.containers.ExtractionResults):

        This is described in detail in the "Source Extraction System" document
        by John Swinbank, available from TKP svn.
        """

        structuring_element = self.structuring_element
        # Make sure to set sci_clip to zero where either the
        # analysisthresholdmap or self.data_bgsubbed are masked.
        # That is why we use numpy.ma.where and the filling.
        sci_clip = numpy.ma.where(self.data_bgsubbed > analysisthresholdmap,
                                  1, 0).filled(fill_value=0)
        sci_labels, sci_num = ndimage.label(sci_clip, structuring_element)

        # Map our chunks onto a list of islands.
        island_list = []
        # This map can be used for analysis of the islands.
        self.islands_map = numpy.zeros(self.data_bgsubbed.shape)

        if sci_num > 0:
            # Select the labels of the islands with a maximum pixel
            # value above the (local) detection threshold.
            slices = ndimage.find_objects(sci_labels)

            # Select the labels of the islands above the analysis threshold
            # that have maximum values values above the detection threshold.
            # Like above we make sure not to select anything where either
            # the data or the noise map are masked.
            # We fill these pixels in above_det_thr with -1 to make sure
            # its labels will not be in labels_above_det_thr.
            above_det_thr = (
                self.data_bgsubbed - detectionthresholdmap).filled(
                fill_value=-1)
            maximum_values = ndimage.maximum(above_det_thr, sci_labels,
                                           numpy.arange(sci_num + 1)[1:])
            # The "+1" in the statement above may seem a bit awkward, but
            # accounts for label=0 which is the background, which we do not
            # want.

            # If there's only one island, ndimage.maximum will return a float,
            # rather than a list. The rest of this function assumes that it's
            # always a list, so we need to convert it.
            if isinstance(maximum_values, float):
                maximum_values = [maximum_values]

            labels_above_det_thr = (
                numpy.array(maximum_values) >= 0.0).nonzero()[0] + 1
            # The "+1" in the statement above may seem a bit awkward, but
            # accounts for the mapping from index of maximum values-->label
            # number.

            for label in labels_above_det_thr:
                chunk = slices[label-1]
                ##detection_threshold is not used anywhere
                ##detection_threshold = (detectionthresholdmap[chunk] /
                ##                       self.rmsmap[chunk]).max()
                analysis_threshold = (analysisthresholdmap[chunk] /
                                      self.rmsmap[chunk]).max()
                # In selected_data only the pixels with the "correct"
                # (see above) labels are retained. Other pixel values are
                # set to zero.
                # In this way, disconnected pixels within (rectangular)
                # slices around islands (paricularly the large ones) do
                # not affect the source measurements.
                selected_data = numpy.ma.where(
                    sci_labels[chunk] == label, self.data_bgsubbed[chunk],
                    0.0).filled(fill_value=0.)
                self.islands_map[chunk] += selected_data
                island_list.append(
                    extract.Island(
                        selected_data,
                        self.rmsmap[chunk],
                        chunk,
                        analysis_threshold,
                        detectionthresholdmap[chunk],
                        self.beam
                    )
                )

        # If required, we can save the 'left overs' from the deblending and
        # fitting processes for later analysis. This needs setting up here:
        if self.residuals:
            self.residuals_from_gauss_fitting = numpy.zeros(self.data.shape)
            self.residuals_from_deblending = numpy.zeros(self.data.shape)
            for island in island_list:
                self.residuals_from_deblending[island.chunk] += (
                    island.data.filled(fill_value=0.))

        # Deblend each of the islands to its consituent parts, if necessary
        if self.deblend_enabled:
            deblended_list = map(lambda x: x.deblend(), island_list)
            #deblended_list = [x.deblend() for x in island_list]
            island_list = list(utils.flatten(deblended_list))

        # Iterate over the list of islands and measure the source in each,
        # appending it to the results list.
        results = containers.ExtractionResults()
        for island in island_list:
            measurement, residual = island.fit()
            try:
                det = extract.Detection(measurement, self, chunk=island.chunk)
                if (det.ra.error == float('inf') or 
                        det.dec.error == float('inf')):
                    logger.warn('Bad fit from blind extraction at pixel coords:'
                                  '%f %f - measurement discarded'
                                  '(increase fitting margin?)', det.x, det.y )
                else:
                    results.append(det)
                    
                if self.residuals:
                    self.residuals_from_deblending[island.chunk] -= (
                        island.data.filled(fill_value=0.))
                    self.residuals_from_gauss_fitting[island.chunk] += residual
            except RuntimeError:
                logger.warn("Island not processed; unphysical?")
                raise
        return results<|MERGE_RESOLUTION|>--- conflicted
+++ resolved
@@ -22,11 +22,10 @@
 
 
 class ImageData(object):
-    """
-    Encapsulates an image in terms of a numpy array + meta/headerdata. This is
-    your primary contact point for interaction with images: it includes
+    """Encapsulates an image in terms of a numpy array + meta/headerdata.
+
+    This is your primary contact point for interaction with images: it icludes
     facilities for source extraction and measurement, etc.
-
     """
     def __init__(self, data, beam, wcs, max_degradation=0.2, median_filter=0,
                 mf_threshold=0, interpolate_order=1, back_sizex=32,
@@ -36,16 +35,6 @@
                 structuring_element=[[0,1,0], [1,1,1], [0,1,0]],
                 ra_sys_err=0.0, dec_sys_err=0.0):
         """Sets up an ImageData object.
-<<<<<<< HEAD
-        Args:
-            data (2D numpy.ndarray): actual image data
-
-            wcs (utility.coordinates.wcs): world coordinate system
-            specification
-
-            bream (3-tuple): beam shape specification as (semimajor,
-            semiminor, theta)
-=======
 
         *Args:*
           - data (2D numpy.ndarray): actual image data
@@ -53,7 +42,6 @@
             specification
           - beam (3-tuple): beam shape specification as
             (semimajor, semiminor, theta)
->>>>>>> 5e770d53
 
         """
 
