--- conflicted
+++ resolved
@@ -9,6 +9,7 @@
 import logging
 import datetime
 import pytz
+
 from pyrap.measures import measures
 
 logger = logging.getLogger(__name__)
@@ -46,19 +47,6 @@
     return 2400000.5 + mjd_daynumber
 
 
-<<<<<<< HEAD
-def julian2unix(timestamp):
-    """converts a julian timestamp (number of seconds since 17 November 1858)
-    to unix timestamp (number of seconds since  1 January 1970)
-    """
-    #julian_epoch = datetime.datetime(1858, 11, 17)
-    #unix_epoch = datetime.datetime(1970, 1, 1, 0, 0)
-    #delta = unix_epoch - julian_epoch
-    #deltaseconds = delta.total_seconds()
-
-    deltaseconds = 3506716800
-    return timestamp - deltaseconds
-=======
 def mjd2lst(mjd, position=None):
     """
     Converts a Modified Julian Date into Local Apparent Sidereal Time in
@@ -88,7 +76,20 @@
     position -- Position (pyrap measure)
     """
     return mjd2lst(jd - 2400000.5, position)
->>>>>>> 768cffd8
+
+
+def julian2unix(timestamp):
+    """converts a julian timestamp (number of seconds since 17 November 1858)
+    to unix timestamp (number of seconds since  1 January 1970)
+    """
+    #julian_epoch = datetime.datetime(1858, 11, 17)
+    #unix_epoch = datetime.datetime(1970, 1, 1, 0, 0)
+    #delta = unix_epoch - julian_epoch
+    #deltaseconds = delta.total_seconds()
+
+    deltaseconds = 3506716800
+    return timestamp - deltaseconds
+
 
 
 def sec2deg(seconds):
