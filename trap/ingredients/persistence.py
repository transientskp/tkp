--- conflicted
+++ resolved
@@ -50,10 +50,24 @@
             temp_fits_file = NamedTemporaryFile()
             i = pyrap_image(filename)
             i.tofits(temp_fits_file.name)
+        except Exception, e:
+            msg ="Could not convert image to FITS: %s" % (str(e))
+            logger.error(msg)
+            warnings.warn(msg)
+            temp_fits_file.close()
+            return False
+        try:
             new_file = gfs.new_file(filename=filename)
             with open(temp_fits_file.name, "r") as f:
                 new_file.write(f)
             new_file.close()
+        except Exception, e:
+            msg = "Could not store image to MongoDB: %s" % (str(e))
+            logger.error(msg)
+            return False
+        finally:
+            temp_fits_file.close()
+        return True
 
     except Exception, e:
         msg = "Failed to save image to MongoDB: %s" % (str(e),)
@@ -100,11 +114,8 @@
     make sure they are added in the correct order e.g. sorted by observation
     time.
 
-<<<<<<< HEAD
     Note: Should only be used in a master recipe
 
-=======
->>>>>>> 73671871
     Args:
         images_metadata: list of dicts containing image metadata
         dataset_id: dataset id to be used. don't use value from parset file
