import os
import logging
import warnings
import time
from lofarpipe.support.parset import parameterset
import tkp.utility.accessors
from tkp.database import DataBase, DataSet, Image
from tkp.utility.accessors.dataaccessor import extract_metadata, time_format
from tempfile import NamedTemporaryFile
from pyrap.images import image as pyrap_image

logger = logging.getLogger(__name__)


def parse_parset(parset_file):
    """parse a persistence recipe specific parset file
    """
    parset = parameterset(parset_file)
    result = {}
    result['description'] = parset.getString('description', 'TRAP dataset')
    result['dataset_id'] = parset.getInt('dataset_id', -1)
    result['copy_images'] = parset.getBool('copy_images', False)
    result['mongo_host'] = parset.getString('mongo_host', 'localhost')
    result['mongo_port'] = parset.getInt('mongo_port', 27017)
    result['mongo_db'] = parset.getString('mongo_db', 'tkp')
    return result


def image_to_mongodb(filename, hostname, port, db):
    """Copy a file into mongodb"""
    try:
        import pymongo
        import gridfs
    except ImportError:
        msg = "Could not import MongoDB modules"
        logger.error(msg)
        warnings.warn(msg)
<<<<<<< HEAD
        return False
    try:
        # This conversion should work whether the input file
        # is in FITS or CASA format.
        temp_fits_file = NamedTemporaryFile()
        i = pyrap_image(filename)
        i.tofits(temp_fits_file.name)
    except Exception, e:
        msg ="Could not convert image to FITS: %s" % (str(e))
        logger.error(msg)
        warnings.warn(msg)
        temp_fits_file.close()
        return False
    try:
        connection = pymongo.Connection(host=hostname, port=port)
        gfs = gridfs.GridFS(connection[db])
        new_file = gfs.new_file(filename=filename)
        with open(temp_fits_file.name, "r") as f:
            new_file.write(f)
        new_file.close()
        connection.close()
    except Exception, e:
        msg = "Could not store image to MongoDB: %s" % (str(e))
        warnings.warn(msg)
        logger.error(msg)
        return False
    finally:
        temp_fits_file.close()
    return True
=======
        return

    with pymongo.Connection(host=hostname, port=port) as connection:
        gfs = gridfs.GridFS(connection[db])
        if gfs.exists(filename=filename):
            logger.debug("File already in database")
            return
        try:
            # This conversion should work whether the input file
            # is in FITS or CASA format.
            temp_fits_file = NamedTemporaryFile()
            i = pyrap_image(filename)
            i.tofits(temp_fits_file.name)
        except Exception, e:
            msg ="Could not convert image to FITS: %s" % (str(e))
            logger.error(msg)
            warnings.warn(msg)
            temp_fits_file.close()
            return
        try:
            new_file = gfs.new_file(filename=filename)
            with open(temp_fits_file.name, "r") as f:
                new_file.write(f)
            new_file.close()
        except Exception, e:
            msg = "Could not store image to MongoDB: %s" % (str(e))
            logger.error(msg)
        finally:
            temp_fits_file.close()


def images_to_mongodb(filenames, copy_images, hostname, port, db):
    """if copy_images is true, call image_to_mongdb with filenames
    """
    if copy_images:
        logger.info("copying %s images to mongodb" % len(filenames))
        for filename in filenames:
            logger.info("saving %s to MongoDB on %s" % (os.path.basename(filename), hostname))
            image_to_mongodb(filename, hostname, port, db)
>>>>>>> 647cef8b


def create_dataset(dataset_id, description):
    """ Creates a dataset if it doesn't exists
    Returns:
      the database ID of this dataset
    """
    database = DataBase()
    if dataset_id == -1:
        dataset = DataSet({'description': description}, database)
    else:
        dataset = DataSet(id=dataset_id, database=database)
    return dataset.id


def extract_metadatas(images):
    results = []
    for image in images:
        accessor = tkp.utility.accessors.open(image)
        results.append(extract_metadata(accessor))
    return results


def store_images(images_metadata, dataset_id):
    """ Add images to database.
    Note that all images in one dataset should be inserted in one go, since the
    order is very important here. If you don't add them all in once, you should
    make sure they are added in the correct order e.g. sorted by observation
    time.
    
    Args:
        images_metadata: list of dicts containing image metadata
        dataset_id: dataset id to be used. don't use value from parset file
                    since this can be -1 (trap way of setting auto increment)
    Returns:
        the database ID of this dataset
    """
    database = DataBase()
    dataset = DataSet(id=dataset_id, database=database)
    image_ids = []

    # sort images by timestamp
    images_metadata.sort(key=lambda m: time.strptime(m['taustart_ts'], time_format))

    for metadata in images_metadata:
        filename = metadata['url']
        db_image = Image(data=metadata, dataset=dataset)
        image_ids.append(db_image.id)
        logger.info("stored %s with ID %s" % (os.path.basename(filename), db_image.id))
    return image_ids


def node_steps(images, parset_file):
    """
    this function executes all persistence steps that should be executed on a node.
    """
    persistence_parset = parse_parset(parset_file)
    mongohost = persistence_parset['mongo_host']
    mongoport = persistence_parset['mongo_port']
    mongodb = persistence_parset['mongo_db']
    copy_images = persistence_parset['copy_images']
    if copy_images:
        logger.info("copying %s images to mongodb" % len(images))
        for image in images:
            logger.info("saving local copy of %s" % os.path.basename(image))
            image_to_mongodb(image, mongohost, mongoport, mongodb)

    logger.info("extracting metadata from images")
    metadatas = extract_metadatas(images)
    return metadatas


def master_steps(metadatas, parset_file):
    """this function executes all persistence steps that should be executed on
        a master.
    Args:
        parset_file: path to a parset file containig persistence settings
        metadatas: a list of dicts containing info from Image Accessors. This
                   is returned by the node recipe
    """
    persistence_parset = parse_parset(parset_file)
    logger.info("creating dataset in database ...")
    dataset_id = create_dataset(
        persistence_parset['dataset_id'],
        persistence_parset['description'])
    logger.info("added dataset with ID %s" % dataset_id)

    logger.info("Storing images")
    image_ids = store_images(metadatas, dataset_id)
    return dataset_id, image_ids


def all(images, parset_file):
    """
    execute node and then master code, should be used in local run only!
    """
    metadatas = node_steps(images, parset_file)
    return master_steps(metadatas, parset_file)<|MERGE_RESOLUTION|>--- conflicted
+++ resolved
@@ -35,44 +35,13 @@
         msg = "Could not import MongoDB modules"
         logger.error(msg)
         warnings.warn(msg)
-<<<<<<< HEAD
         return False
-    try:
-        # This conversion should work whether the input file
-        # is in FITS or CASA format.
-        temp_fits_file = NamedTemporaryFile()
-        i = pyrap_image(filename)
-        i.tofits(temp_fits_file.name)
-    except Exception, e:
-        msg ="Could not convert image to FITS: %s" % (str(e))
-        logger.error(msg)
-        warnings.warn(msg)
-        temp_fits_file.close()
-        return False
-    try:
-        connection = pymongo.Connection(host=hostname, port=port)
-        gfs = gridfs.GridFS(connection[db])
-        new_file = gfs.new_file(filename=filename)
-        with open(temp_fits_file.name, "r") as f:
-            new_file.write(f)
-        new_file.close()
-        connection.close()
-    except Exception, e:
-        msg = "Could not store image to MongoDB: %s" % (str(e))
-        warnings.warn(msg)
-        logger.error(msg)
-        return False
-    finally:
-        temp_fits_file.close()
-    return True
-=======
-        return
 
     with pymongo.Connection(host=hostname, port=port) as connection:
         gfs = gridfs.GridFS(connection[db])
         if gfs.exists(filename=filename):
             logger.debug("File already in database")
-            return
+            return True
         try:
             # This conversion should work whether the input file
             # is in FITS or CASA format.
@@ -84,7 +53,7 @@
             logger.error(msg)
             warnings.warn(msg)
             temp_fits_file.close()
-            return
+            return False
         try:
             new_file = gfs.new_file(filename=filename)
             with open(temp_fits_file.name, "r") as f:
@@ -93,19 +62,11 @@
         except Exception, e:
             msg = "Could not store image to MongoDB: %s" % (str(e))
             logger.error(msg)
+			return False
         finally:
             temp_fits_file.close()
+		return True
 
-
-def images_to_mongodb(filenames, copy_images, hostname, port, db):
-    """if copy_images is true, call image_to_mongdb with filenames
-    """
-    if copy_images:
-        logger.info("copying %s images to mongodb" % len(filenames))
-        for filename in filenames:
-            logger.info("saving %s to MongoDB on %s" % (os.path.basename(filename), hostname))
-            image_to_mongodb(filename, hostname, port, db)
->>>>>>> 647cef8b
 
 
 def create_dataset(dataset_id, description):
