--- conflicted
+++ resolved
@@ -43,29 +43,11 @@
     Returns:
         True if image passes tests, false if not
     """
-<<<<<<< HEAD
     with log_time(logger):
         with closing(DataBase()) as database:
             db_image = Image(database=database, id=image_id)
             fitsimage = FITSImage(db_image.url)
             p = parse_parset(parset_file)
-
-            rms = rms_with_clipped_subregion(fitsimage.data, sigma=p['sigma'], f=p['f'])
-            noise = noise_level(p['frequency'], p['subbandwidth'], p['intgr_time'],
-                p['configuration'], p['subbands'], p['channels'],
-                p['ncore'], p['nremote'], p['nintl'])
-
-            if tkp.quality.rms_valid(rms, noise, low_bound=p['low_bound'], high_bound=p['high_bound']):
-                logger.info("image %i accepted: rms: %s, theoretical noise: %s" % (db_image.id, nice_format(rms), nice_format(noise)))
-                return True
-            else:
-                ratio = rms / noise
-                reason = "rms value (%s) is %s times theoretical noise (%s)" % (nice_format(rms), nice_format(ratio), nice_format(noise))
-                logger.info("image %s REJECTED: %s " % (db_image.id, reason) )
-                tkp.database.quality.reject(database.connection, db_image.id,
-                    tkp.database.quality.reason['rms'], reason)
-                return False
-=======
 
     database = DataBase()
     db_image = Image(database=database, id=image_id)
@@ -86,5 +68,4 @@
         logger.info("image %s REJECTED: %s " % (db_image.id, reason) )
         tkp.database.quality.reject(database.connection, db_image.id,
             tkp.database.quality.reason['rms'], reason)
-        return False
->>>>>>> 2fcaecfb
+        return False