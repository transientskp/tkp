from __future__ import with_statement
from __future__ import division


__author__ = 'Evert Rol / TKP software group'
__email__ = 'evert.astro@gmail.com'
__contact__ = __author__ + ', ' + __email__
__copyright__ = '2011, University of Amsterdam'
__version__ = '0.1'
__last_modification__ = '2011-11-09'



import sys
import itertools
import lofarpipe.support.lofaringredient as ingredient
from lofarpipe.support.baserecipe import BaseRecipe
from lofarpipe.support.clusterdesc import ClusterDesc, get_compute_nodes
from lofarpipe.support.remotecommand import ComputeJob
from lofarpipe.support.remotecommand import RemoteCommandRecipeMixIn
import tkp.database as tkpdb
import trap.ingredients.monitoringlist

class monitoringlist(BaseRecipe, RemoteCommandRecipeMixIn):
    """
    Update the monitoring list with newly found transients.
    Transients that are already in the monitoring list will get
    their position updated from the runningcatalog.
    
    Args:
        dataset_id  --- id for the dataset to process.
    
    """
    
    inputs = {
        'nproc': ingredient.IntField(
            '--nproc',
            help="Maximum number of simultaneous processes per compute node",
            default=8
        ),
        'parset': ingredient.FileField(
            '-p', '--parset',
            dest='parset',
            help="Source finder configuration parset (used to pull detection threshold)"
        ),
    }
    
    def go(self):
        super(monitoringlist, self).go()
        dataset_id = self.inputs['args'][0]
        database = tkpdb.DataBase()
        dataset = tkpdb.DataSet(database=database, id = dataset_id)

        dataset.update_images()
<<<<<<< HEAD
        image_ids = [img.id for img in dataset.images if not img.rejected]
        trap.monitoringlist.mark_sources(dataset_id, self.inputs['parset'])
=======
        image_ids = [img.id for img in dataset.images]
        trap.ingredients.monitoringlist.mark_sources(dataset_id, self.inputs['parset'])
>>>>>>> a9b16cc7

        # Obtain available nodes
        clusterdesc = ClusterDesc(self.config.get('cluster', "clusterdesc"))
        if clusterdesc.subclusters:
            available_nodes = dict(
                (cl.name, itertools.cycle(get_compute_nodes(cl)))
                for cl in clusterdesc.subclusters
                )
        else:
            available_nodes = {
                clusterdesc.name: get_compute_nodes(clusterdesc)
                }
        nodes = list(itertools.chain(*available_nodes.values()))

        command = "python %s" % self.__file__.replace('master', 'nodes')
        jobs = []
        hosts = itertools.cycle(nodes)
        for image_id in image_ids:
            host = hosts.next()
            jobs.append(
                ComputeJob(
                    host, command,
                    arguments=[
                            image_id,
                        ]
                    )
                )
        jobs = self._schedule_jobs(jobs, max_per_node=self.inputs['nproc'])
        
        # Check if we recorded a failing process before returning
        if self.error.isSet():
            self.logger.warn("Failed monitoringlist process detected")
            return 1
        return 0


if __name__ == '__main__':
    sys.exit(monitoringlist().main())<|MERGE_RESOLUTION|>--- conflicted
+++ resolved
@@ -26,12 +26,11 @@
     Update the monitoring list with newly found transients.
     Transients that are already in the monitoring list will get
     their position updated from the runningcatalog.
-    
+
     Args:
         dataset_id  --- id for the dataset to process.
-    
     """
-    
+
     inputs = {
         'nproc': ingredient.IntField(
             '--nproc',
@@ -44,7 +43,7 @@
             help="Source finder configuration parset (used to pull detection threshold)"
         ),
     }
-    
+
     def go(self):
         super(monitoringlist, self).go()
         dataset_id = self.inputs['args'][0]
@@ -52,13 +51,8 @@
         dataset = tkpdb.DataSet(database=database, id = dataset_id)
 
         dataset.update_images()
-<<<<<<< HEAD
         image_ids = [img.id for img in dataset.images if not img.rejected]
-        trap.monitoringlist.mark_sources(dataset_id, self.inputs['parset'])
-=======
-        image_ids = [img.id for img in dataset.images]
         trap.ingredients.monitoringlist.mark_sources(dataset_id, self.inputs['parset'])
->>>>>>> a9b16cc7
 
         # Obtain available nodes
         clusterdesc = ClusterDesc(self.config.get('cluster', "clusterdesc"))
@@ -87,7 +81,7 @@
                     )
                 )
         jobs = self._schedule_jobs(jobs, max_per_node=self.inputs['nproc'])
-        
+
         # Check if we recorded a failing process before returning
         if self.error.isSet():
             self.logger.warn("Failed monitoringlist process detected")
