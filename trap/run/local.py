--- conflicted
+++ resolved
@@ -1,8 +1,4 @@
 import logging
-<<<<<<< HEAD
-=======
-from tkp.database import DataBase, DataSet
->>>>>>> 08852e26
 import trap.ingredients.quality
 import trap.ingredients.source_extraction
 import trap.ingredients.monitoringlist
@@ -14,11 +10,6 @@
 from lofarpipe.support.control import control
 
 from images_to_process import images
-
-class MonetFilter(logging.Filter):
-    def filter(self, record):
-        return record.name != 'monetdb'
-
 
 class MonetFilter(logging.Filter):
     def filter(self, record):
